English | [简体中文](README_cn.md)

<h1 align="center">📚 OpenVINO™ Notebooks</h1>

[![Apache License Version 2.0](https://img.shields.io/badge/license-Apache_2.0-green.svg)](LICENSE)
[![CI](https://github.com/openvinotoolkit/openvino_notebooks/actions/workflows/nbval.yml/badge.svg)](https://github.com/openvinotoolkit/openvino_notebooks/actions/workflows/nbval.yml?query=branch%3Amain)
[![CI](https://github.com/openvinotoolkit/openvino_notebooks/actions/workflows/docker.yml/badge.svg)](https://github.com/openvinotoolkit/openvino_notebooks/actions/workflows/nbval.yml?query=branch%3Amain)

A collection of ready-to-run Jupyter notebooks for learning and experimenting with the OpenVINO™ Toolkit. The notebooks provide an introduction to OpenVINO basics and teach developers how to leverage our API for optimized deep learning inference.

<<<<<<< HEAD
**NOTE: The main branch of this repository was updated to the latest release of OpenVINO (2022.1).** To use the release version please run `pip install --upgrade -r requirements.txt` in your `openvino_env` virtual environment. To install for the first time, see the [Installation Guide](#-installation-guide) below. To use the stable LTS version check out the [2021.4 branch](https://github.com/openvinotoolkit/openvino_notebooks/tree/2021.4).  
=======
**NOTE: The main branch of this repository was updated to support the new OpenVINO 2022.1 release.** To upgrade to the new release version, please run `pip install --upgrade -r requirements.txt` in your `openvino_env` virtual environment. If you need to install for the first time, see the [Installation Guide](#-installation-guide) section below. If you wish to use the previous Long Term Support (LTS) version of OpenVINO check out the [2021.4 branch](https://github.com/openvinotoolkit/openvino_notebooks/tree/2021.4). 

If you need help, please start a GitHub [Discussion](https://github.com/openvinotoolkit/openvino_notebooks/discussions).  
>>>>>>> 2d2aeb3d

<details>
<summary>📖 Table of Contents</summary>
<br />

[![-----------------------------------------------------](https://user-images.githubusercontent.com/10940214/155750931-fc094349-b6ec-4e1f-9f9a-113e67941119.jpg)]()

## Table of Contents

* [➤ 📝 Installation Guide](#installation)
	* [Windows](https://github.com/openvinotoolkit/openvino_notebooks/wiki/Windows)
	* [Ubuntu](https://github.com/openvinotoolkit/openvino_notebooks/wiki/Ubuntu)
	* [macOS](https://github.com/openvinotoolkit/openvino_notebooks/wiki/macOS)
	* [Red Hat](https://github.com/openvinotoolkit/openvino_notebooks/wiki/Red-Hat-and-CentOS)
	* [CentOS](https://github.com/openvinotoolkit/openvino_notebooks/wiki/Red-Hat-and-CentOS)
	* [Azure ML](https://github.com/openvinotoolkit/openvino_notebooks/wiki/AzureML)
	* [Docker](https://github.com/openvinotoolkit/openvino_notebooks/wiki/Docker)
* [➤ 🚀 Getting Started](#getting-started)
	* [First steps with OpenVINO](#first-steps)
	* [Convert & Optimize](#converte-and-optimize)
	* [Model Demos](#model-demos)
	* [Model Training](#model-training)
	* [Live Demos](#live-demos)
* [➤ ⚙️ System Requirements](#system-requirements)
* [➤ 💻 Run the Notebooks](#run-the-notebooks)
* [➤ 🧹 Cleaning Up](#cleaning-up)
* [➤ ⚠️ Troubleshooting](#troubleshooting)
* [➤ 🧑‍💻 Contributors](#contributors)
* [➤ ❓ FAQ](#-faq)
* [➤ Feedback](#-feedback)
</details>

[![-----------------------------------------------------](https://user-images.githubusercontent.com/10940214/155750931-fc094349-b6ec-4e1f-9f9a-113e67941119.jpg)]()
<div id='installation'/>

## 📝 Installation Guide

OpenVINO Notebooks require Python and Git. To get started, select the guide for your operating system or environment:

| [Windows](https://github.com/openvinotoolkit/openvino_notebooks/wiki/Windows) | [Ubuntu](https://github.com/openvinotoolkit/openvino_notebooks/wiki/Ubuntu) | [macOS](https://github.com/openvinotoolkit/openvino_notebooks/wiki/macOS) | [Red Hat](https://github.com/openvinotoolkit/openvino_notebooks/wiki/Red-Hat-and-CentOS) | [CentOS](https://github.com/openvinotoolkit/openvino_notebooks/wiki/Red-Hat-and-CentOS) | [Azure ML](https://github.com/openvinotoolkit/openvino_notebooks/wiki/AzureML) | [Docker](https://github.com/openvinotoolkit/openvino_notebooks/wiki/Docker) |
| -------------------------------------------------------------------------------- | --------------------------------------------------------------------------- | ------------------------------------------------------------------------- | ---------------------------------------------------------------------------------------- | --------------------------------------------------------------------------------------- | ------------------------------------------------------------------------------ | --------------------------------------------------------------------------- |
	
[![-----------------------------------------------------](https://user-images.githubusercontent.com/10940214/155750931-fc094349-b6ec-4e1f-9f9a-113e67941119.jpg)]()
<div id='getting-started'/>

## 🚀 Getting Started

The Jupyter notebooks are categorized into four classes, select one related to your needs or give them all a try. Good Luck! 

<div id='first-steps'/>

<p>
<details>
<summary> 💻 First steps </summary>

Brief tutorials that demonstrate how to use OpenVINO's Python API for inference.

| [001-hello-world](notebooks/001-hello-world/)<br>[![Binder](https://mybinder.org/badge_logo.svg)](https://mybinder.org/v2/gh/openvinotoolkit/openvino_notebooks/HEAD?filepath=notebooks%2F001-hello-world%2F001-hello-world.ipynb) | [002-openvino-api](notebooks/002-openvino-api/)<br>[![Binder](https://mybinder.org/badge_logo.svg)](https://mybinder.org/v2/gh/openvinotoolkit/openvino_notebooks/HEAD?filepath=notebooks%2F002-openvino-api%2F002-openvino-api.ipynb) | [003-hello-segmentation](notebooks/003-hello-segmentation/)<br>[![Binder](https://mybinder.org/badge_logo.svg)](https://mybinder.org/v2/gh/openvinotoolkit/openvino_notebooks/HEAD?filepath=notebooks%2F003-hello-segmentation%2F003-hello-segmentation.ipynb) | [004-hello-detection](notebooks/004-hello-detection/)<br>[![Binder](https://mybinder.org/badge_logo.svg)](https://mybinder.org/v2/gh/openvinotoolkit/openvino_notebooks/HEAD?filepath=notebooks%2F004-hello-detection%2F004-hello-detection.ipynb) | 
| -------------------------------------------------------------------------------- | --------------------------------------------------------------------------- | ------------------------------------------------------------------------- | ---------------------------------------------------------------------------------------- |  
| Classify an image with OpenVINO | Learn the OpenVINO Python API | Semantic segmentation with OpenVINO | Text detection with OpenVINO  | 
| <img src="https://user-images.githubusercontent.com/36741649/127170593-86976dc3-e5e4-40be-b0a6-206379cd7df5.jpg" width=140> | <img src="https://user-images.githubusercontent.com/15709723/127787560-d8ec4d92-b4a0-411f-84aa-007e90faba98.png" width=250> | <img src="https://user-images.githubusercontent.com/15709723/128290691-e2eb875c-775e-4f4d-a2f4-15134044b4bb.png" width=150> | <img src="https://user-images.githubusercontent.com/36741649/128489933-bf215a3f-06fa-4918-8833-cb0bf9fb1cc7.jpg" width=150>  | 
</details>
</p>



<div id='converte-and-optimize'/>

<p>
<details>
<summary> ⌚ Convert & Optimize</summary>

Tutorials that explain how to optimize and quantize models with OpenVINO tools.
	
| [101-tensorflow-to-openvino](notebooks/101-tensorflow-to-openvino/)<br>[![Binder](https://mybinder.org/badge_logo.svg)](https://mybinder.org/v2/gh/openvinotoolkit/openvino_notebooks/HEAD?filepath=notebooks%2F101-tensorflow-to-openvino%2F101-tensorflow-to-openvino.ipynb) |  [102-pytorch-onnx-to-openvino](notebooks/102-pytorch-onnx-to-openvino/) | [103-paddle-onnx-to-openvino](notebooks/103-paddle-onnx-to-openvino/)<br>[![Binder](https://mybinder.org/badge_logo.svg)](https://mybinder.org/v2/gh/openvinotoolkit/openvino_notebooks/HEAD?filepath=notebooks%2F103-paddle-onnx-to-openvino%2F103-paddle-onnx-to-openvino-classification.ipynb) | [104-model-tools](notebooks/104-model-tools/)<br>[![Binder](https://mybinder.org/badge_logo.svg)](https://mybinder.org/v2/gh/openvinotoolkit/openvino_notebooks/HEAD?filepath=notebooks%2F104-model-tools%2F104-model-tools.ipynb) | 
| -------------------------------------------------------------------------------- | --------------------------------------------------------------------------- | ------------------------------------------------------------------------- | ---------------------------------------------------------------------------------------- |  
| Convert TensorFlow models to OpenVINO IR | Convert PyTorch models to OpenVINO IR | Convert PaddlePaddle models to OpenVINO IR | Download, convert and benchmark models from Open Model Zoo  | 
| <img src="https://user-images.githubusercontent.com/15709723/127779167-9d33dcc6-9001-4d74-a089-8248310092fe.png" width=250> | <img src="https://user-images.githubusercontent.com/15709723/127779246-32e7392b-2d72-4a7d-b871-e79e7bfdd2e9.png" width=300 > | <img src="https://user-images.githubusercontent.com/15709723/127779326-dc14653f-a960-4877-b529-86908a6f2a61.png" width=300>  | <img src="https://user-images.githubusercontent.com/10940214/157541917-c5455105-b0d9-4adf-91a7-fbc142918015.png" width=150>  |
	
More amazing notebooks here! Please take a look at the complete list.

| Notebook | Description | 
| :-------------------------------------------------------------------------------------------------------------------------------------------------------------------------------------------------------------------------------------------------------------------------------------------------------------------------------------: | :------------------------------------------------------------------------------- | 
| [101-tensorflow-to-openvino](notebooks/101-tensorflow-to-openvino/)<br>[![Binder](https://mybinder.org/badge_logo.svg)](https://mybinder.org/v2/gh/openvinotoolkit/openvino_notebooks/HEAD?filepath=notebooks%2F101-tensorflow-to-openvino%2F101-tensorflow-to-openvino.ipynb) | Convert TensorFlow models to OpenVINO IR | 
| [102-pytorch-onnx-to-openvino](notebooks/102-pytorch-onnx-to-openvino/) | Convert PyTorch models to OpenVINO IR | 
| [103-paddle-onnx-to-openvino](notebooks/103-paddle-onnx-to-openvino/)<br>[![Binder](https://mybinder.org/badge_logo.svg)](https://mybinder.org/v2/gh/openvinotoolkit/openvino_notebooks/HEAD?filepath=notebooks%2F103-paddle-onnx-to-openvino%2F103-paddle-onnx-to-openvino-classification.ipynb) | Convert PaddlePaddle models to OpenVINO IR | 
| [104-model-tools](notebooks/104-model-tools/)<br>[![Binder](https://mybinder.org/badge_logo.svg)](https://mybinder.org/v2/gh/openvinotoolkit/openvino_notebooks/HEAD?filepath=notebooks%2F104-model-tools%2F104-model-tools.ipynb) | Download, convert and benchmark models from Open Model Zoo | 
| [105-language-quantize-bert](notebooks/105-language-quantize-bert/) | Optimize and quantize a pre-trained BERT model |
| [110-ct-segmentation-quantize](notebooks/110-ct-segmentation-quantize/)<br> | Quantize a kidney segmentation model and show live inference | 
| [111-detection-quantization](notebooks/111-detection-quantization/)<br>[![Binder](https://mybinder.org/badge_logo.svg)](https://mybinder.org/v2/gh/openvinotoolkit/openvino_notebooks/HEAD?filepath=notebooks%2F111-detection-quantization%2F111-detection-quantization.ipynb) | Quantize an object detection model | 
| [112-pytorch-post-training-quantization-nncf](notebooks/112-pytorch-post-training-quantization-nncf/) | Use Neural Network Compression Framework (NNCF) to quantize PyTorch model in post-training mode (without model fine-tuning)| 
| [113-image-classification-quantization](notebooks/113-image-classification-quantization/) | Quantize mobilenet image classification | 
</details>
</p>

<div id='model-demos'/>

<p>
<details>
<summary> 🎯 Model Demos</summary>
	
Demos that demonstrate inference on a particular model.
	
| [210-ct-scan-live-inference](notebooks/210-ct-scan-live-inference/)<br>[![Binder](https://mybinder.org/badge_logo.svg)](https://mybinder.org/v2/gh/openvinotoolkit/openvino_notebooks/HEAD?filepath=notebooks%2F210-ct-scan-live-inference%2F210-ct-scan-live-inference.ipynb) | [211-speech-to-text](notebooks/211-speech-to-text/)<br>[![Binder](https://mybinder.org/badge_logo.svg)](https://mybinder.org/v2/gh/openvinotoolkit/openvino_notebooks/HEAD?filepath=notebooks%2F211-speech-to-text%2F211-speech-to-text.ipynb) | [213-question-answering](notebooks/213-question-answering/)<br>[![Binder](https://mybinder.org/badge_logo.svg)](https://mybinder.org/v2/gh/openvinotoolkit/openvino_notebooks/HEAD?filepath=notebooks%2F213-question-answering%2F213-question-answering.ipynb) | [208-optical-character-recognition](notebooks/208-optical-character-recognition/)<br> |  [209-handwritten-ocr](notebooks/209-handwritten-ocr/)<br>[![Binder](https://mybinder.org/badge_logo.svg)](https://mybinder.org/v2/gh/openvinotoolkit/openvino_notebooks/HEAD?filepath=notebooks%2F209-handwritten-ocr%2F209-handwritten-ocr.ipynb) |  
| -------------------------------------------------------------------------------- | --------------------------------------------------------------------------- | ------------------------------------------------------------------------- | ---------------------------------------------------------------------------------------- | --------------------------------------------------------------------------------------- | 
| Show live inference on segmentation of CT-scan data | Run inference on speech-to-text recognition model | Answer your questions basing on a context | Annotate text on images using text recognition resnet | OCR for handwritten simplified Chinese and Japanese |
|<img src="https://user-images.githubusercontent.com/15709723/134784204-cf8f7800-b84c-47f5-a1d8-25a9afab88f8.gif" width=225>| <img src="https://user-images.githubusercontent.com/36741649/140987347-279de058-55d7-4772-b013-0f2b12deaa61.png" width=225> | <img src="https://user-images.githubusercontent.com/4547501/152571639-ace628b2-e3d2-433e-8c28-9a5546d76a86.gif" width=225> | <img src="https://user-images.githubusercontent.com/36741649/129315292-a37266dc-dfb2-4749-bca5-2ac9c1e93d64.jpg" width=225> | <img width="425" alt="handwritten_simplified_chinese_test" src="https://user-images.githubusercontent.com/36741649/132660640-da2211ec-c389-450e-8980-32a75ed14abb.png"> <br> 的人不一了是他有为在责新中任自之我们 |
	
More amazing notebooks here! Please take a look at the complete list.
	
| Notebook | Description | Preview |
| :-------------------------------------------------------------------------------------------------------------------------------------------------------------------------------------------------------------------------------------------------------------------------------------------------------------------------------------: | :------------------------------------------------------------------------------- | :------------------------------------------------------------------------------------------------------------------------------------------------------------------------------------------------------------------------------------------------------: |
| [201-vision-monodepth](notebooks/201-vision-monodepth/)<br>[![Binder](https://mybinder.org/badge_logo.svg)](https://mybinder.org/v2/gh/openvinotoolkit/openvino_notebooks/HEAD?filepath=notebooks%2F201-vision-monodepth%2F201-vision-monodepth.ipynb) | Monocular depth estimation with images and video | <img src="https://user-images.githubusercontent.com/15709723/127752390-f6aa371f-31b5-4846-84b9-18dd4f662406.gif" width=250> |
| [202-vision-superresolution-image](notebooks/202-vision-superresolution/)<br>[![Binder](https://mybinder.org/badge_logo.svg)](https://mybinder.org/v2/gh/openvinotoolkit/openvino_notebooks/HEAD?filepath=notebooks%2F202-vision-superresolution%2F202-vision-superresolution-image.ipynb) | Upscale raw images with a super resolution model | <img src="notebooks/202-vision-superresolution/data/tower.jpg" width="70">→<img src="notebooks/202-vision-superresolution/data/tower.jpg" width="130"> |
| [202-vision-superresolution-video](notebooks/202-vision-superresolution/)<br>[![Binder](https://mybinder.org/badge_logo.svg)](https://mybinder.org/v2/gh/openvinotoolkit/openvino_notebooks/HEAD?filepath=notebooks%2F202-vision-superresolution%2F202-vision-superresolution-video.ipynb) | Turn 360p into 1080p video using a super resolution model | <img src="https://user-images.githubusercontent.com/15709723/127269258-a8e2c03e-731e-4317-b5b2-ed2ee767ff5e.gif" width=80>→<img src="https://user-images.githubusercontent.com/15709723/127269258-a8e2c03e-731e-4317-b5b2-ed2ee767ff5e.gif" width="125"> |
| [205-vision-background-removal](notebooks/205-vision-background-removal/)<br>[![Binder](https://mybinder.org/badge_logo.svg)](https://mybinder.org/v2/gh/openvinotoolkit/openvino_notebooks/HEAD?filepath=notebooks%2F205-vision-background-removal%2F205-vision-background-removal.ipynb) | Remove and replace the background in an image using salient object detection | <img src="https://user-images.githubusercontent.com/15709723/125184237-f4b6cd00-e1d0-11eb-8e3b-d92c9a728372.png" width=455> |
| [206-vision-paddlegan-anime](notebooks/206-vision-paddlegan-anime/)<br>[![Binder](https://mybinder.org/badge_logo.svg)](https://mybinder.org/v2/gh/openvinotoolkit/openvino_notebooks/HEAD?filepath=notebooks%2F206-vision-paddlegan-anime%2F206-vision-paddlegan-anime.ipynb) | Turn an image into anime using a GAN | <img src="https://user-images.githubusercontent.com/15709723/127788059-1f069ae1-8705-4972-b50e-6314a6f36632.jpeg" width=100>→<img src="https://user-images.githubusercontent.com/15709723/125184441-b4584e80-e1d2-11eb-8964-d8131cd97409.png" width=100> |
| [207-vision-paddlegan-superresolution](notebooks/207-vision-paddlegan-superresolution/)<br>[![Binder](https://mybinder.org/badge_logo.svg)](https://mybinder.org/v2/gh/openvinotoolkit/openvino_notebooks/HEAD?filepath=notebooks%2F207-vision-paddlegan-superresolution%2F207-vision-paddlegan-superresolution.ipynb) | Upscale small images with superresolution using a PaddleGAN model| |
| [208-optical-character-recognition](notebooks/208-optical-character-recognition/)<br> | Annotate text on images using text recognition resnet | <img src="https://user-images.githubusercontent.com/36741649/129315292-a37266dc-dfb2-4749-bca5-2ac9c1e93d64.jpg" width=225> |
| [209-handwritten-ocr](notebooks/209-handwritten-ocr/)<br>[![Binder](https://mybinder.org/badge_logo.svg)](https://mybinder.org/v2/gh/openvinotoolkit/openvino_notebooks/HEAD?filepath=notebooks%2F209-handwritten-ocr%2F209-handwritten-ocr.ipynb) | OCR for handwritten simplified Chinese and Japanese | <img width="425" alt="handwritten_simplified_chinese_test" src="https://user-images.githubusercontent.com/36741649/132660640-da2211ec-c389-450e-8980-32a75ed14abb.png"> <br> 的人不一了是他有为在责新中任自之我们 |
| [210-ct-scan-live-inference](notebooks/210-ct-scan-live-inference/)<br>[![Binder](https://mybinder.org/badge_logo.svg)](https://mybinder.org/v2/gh/openvinotoolkit/openvino_notebooks/HEAD?filepath=notebooks%2F210-ct-scan-live-inference%2F210-ct-scan-live-inference.ipynb) | Show live inference on segmentation of CT-scan data | <img src="https://user-images.githubusercontent.com/77325899/154280563-0e94f972-2d1a-44f9-a894-1b61699d1781.gif" width=225> |
| [211-speech-to-text](notebooks/211-speech-to-text/)<br>[![Binder](https://mybinder.org/badge_logo.svg)](https://mybinder.org/v2/gh/openvinotoolkit/openvino_notebooks/HEAD?filepath=notebooks%2F211-speech-to-text%2F211-speech-to-text.ipynb) | Run inference on speech-to-text recognition model | <img src="https://user-images.githubusercontent.com/36741649/140987347-279de058-55d7-4772-b013-0f2b12deaa61.png" width=225>|
| [212-onnx-style-transfer](notebooks/212-onnx-style-transfer/)<br>[![Binder](https://mybinder.org/badge_logo.svg)](https://mybinder.org/v2/gh/openvinotoolkit/openvino_notebooks/HEAD?filepath=notebooks%2F212-onnx-style-transfer%2F212-onnx-style-transfer.ipynb) | Transform images to five different styles with neural style transfer | <img src="https://user-images.githubusercontent.com/77325899/147358090-ff5b21f5-0efb-4aff-8444-9d07add49b92.png" width=100>→<img src="https://user-images.githubusercontent.com/77325899/147358009-0cf10d51-3150-40cb-a776-074558b98da5.png" width=100>|
| [213-question-answering](notebooks/213-question-answering/)<br>[![Binder](https://mybinder.org/badge_logo.svg)](https://mybinder.org/v2/gh/openvinotoolkit/openvino_notebooks/HEAD?filepath=notebooks%2F213-question-answering%2F213-question-answering.ipynb) | Answer your questions basing on a context | <img src="https://user-images.githubusercontent.com/4547501/152571639-ace628b2-e3d2-433e-8c28-9a5546d76a86.gif" width=225> |
| [214-vision-paddle-classification](notebooks/214-vision-paddle-classification/)<br>[![Binder](https://mybinder.org/badge_logo.svg)](https://mybinder.org/v2/gh/openvinotoolkit/openvino_notebooks/HEAD?filepath=notebooks%2F214-vision-paddle-classification%2F214-vision-paddle-classification.ipynb) | PaddlePaddle Image Classification with OpenVINO| |

</details>
</p>

<div id='model-training'/>

<p>
<details>
<summary> 🏃 Model Training</summary>

Tutorials that include code to train neural networks.
| Notebook | Description | Preview |
| :-------------------------------------------------------------------------------------------------------------------------------------------------------------------------------------------------------------------------------------------------------------------------------------------------------------------------------------: | :------------------------------------------------------------------------------- | :------------------------------------------------------------------------------------------------------------------------------------------------------------------------------------------------------------------------------------------------------: |
| [301-tensorflow-training-openvino](notebooks/301-tensorflow-training-openvino/) | Train a flower classification model from TensorFlow, then convert to OpenVINO IR | <img src="https://user-images.githubusercontent.com/15709723/127779607-8fa34947-1c35-4260-8d04-981c41a2a2cc.png" width=390> |
| [301-tensorflow-training-openvino-pot](notebooks/301-tensorflow-training-openvino/) | Use Post-training Optimization Tool (POT) to quantize the flowers model | |
| [302-pytorch-quantization-aware-training](notebooks/302-pytorch-quantization-aware-training) | Use Neural Network Compression Framework (NNCF) to quantize PyTorch model | |
| [305-tensorflow-quantization-aware-training](notebooks/305-tensorflow-quantization-aware-training) | Use Neural Network Compression Framework (NNCF) to quantize TensorFlow model | |
</details>
</p>

<div id='live-demos'/>

<p>
<details>
<summary> 📺 Live Demos</summary>

Live inference demos that run on a webcam or video files.
	
| [401-object-detection-webcam](notebooks/401-object-detection-webcam/)<br>[![Binder](https://mybinder.org/badge_logo.svg)](https://mybinder.org/v2/gh/openvinotoolkit/openvino_notebooks/HEAD?filepath=notebooks%2F401-object-detection-webcam%2F401-object-detection.ipynb) | [402-pose-estimation-webcam](notebooks/402-pose-estimation-webcam/)<br>[![Binder](https://mybinder.org/badge_logo.svg)](https://mybinder.org/v2/gh/openvinotoolkit/openvino_notebooks/HEAD?filepath=notebooks%2F402-pose-estimation-webcam%2F402-pose-estimation.ipynb) | [403-action-recognition-webcam](notebooks/403-action-recognition-webcam/)<br>[![Binder](https://mybinder.org/badge_logo.svg)](https://mybinder.org/v2/gh/openvinotoolkit/openvino_notebooks/HEAD?filepath=notebooks%2F403-action-recognition-webcam%2F403-action-recognition-webcam.ipynb) | 
| -------------------------------------------------------------------------------- | --------------------------------------------------------------------------- | ------------------------------------------------------------------------- | 
|Object detection with a webcam or video file | Human pose estimation with a webcam or video file |  Human action recognition with a webcam or video file |
| <img src="https://user-images.githubusercontent.com/4547501/141471665-82b28c86-cf64-4bfe-98b3-c314658f2d96.gif" width=225> | <img src="https://user-images.githubusercontent.com/4547501/138267961-41d754e7-59db-49f6-b700-63c3a636fad7.gif" width=225> |  <img src="https://user-images.githubusercontent.com/10940214/151552326-642d6e49-f5a0-4fc1-bf14-ae3f457e1fec.gif" width=225> | 


</details>
</p>


If you run into issues, please check the [troubleshooting section](#troubleshooting), [FAQs](#faq) or start a GitHub [discussion](https://github.com/openvinotoolkit/openvino_notebooks/discussions). 

Notebooks with a ![binder logo](https://mybinder.org/badge_logo.svg) button can be run without installing anything. [Binder](https://mybinder.org/) is a free online service with limited resources. For the best performance, please follow the [Installation Guide](#installation) and run the notebooks locally.

You will have a lot of fun with this section:

| [Vision-monodepth](notebooks/201-vision-monodepth/) | [CT-scan-live-inference](notebooks/210-ct-scan-live-inference/) | [Object-detection-webcam](notebooks/401-object-detection-webcam/) | [Pose-estimation-webcam](notebooks/402-pose-estimation-webcam/) | [Action-recognition-webcam](notebooks/403-action-recognition-webcam/) | 
| -------------------------------------------------------------------------------- | --------------------------------------------------------------------------- | ------------------------------------------------------------------------- | ---------------------------------------------------------------------------------------- | --------------------------------------------------------------------------------------- | 
| <img src="https://user-images.githubusercontent.com/15709723/127752390-f6aa371f-31b5-4846-84b9-18dd4f662406.gif" width=250> | <img src="https://user-images.githubusercontent.com/15709723/134784204-cf8f7800-b84c-47f5-a1d8-25a9afab88f8.gif" width=225> | <img src="https://user-images.githubusercontent.com/4547501/141471665-82b28c86-cf64-4bfe-98b3-c314658f2d96.gif" width=225> | <img src="https://user-images.githubusercontent.com/4547501/138267961-41d754e7-59db-49f6-b700-63c3a636fad7.gif" width=225>  | <img src="https://user-images.githubusercontent.com/10940214/151552326-642d6e49-f5a0-4fc1-bf14-ae3f457e1fec.gif" width=225> | 


[![-----------------------------------------------------](https://user-images.githubusercontent.com/10940214/155750931-fc094349-b6ec-4e1f-9f9a-113e67941119.jpg)]()
<div id='system-requirements'/>

## ⚙️ System Requirements

The notebooks run almost anywhere &mdash; your laptop, a cloud VM, or even a Docker container. The table below lists the supported operating systems and Python versions. **Note:** Python 3.10 is not supported yet.

| Supported Operating System                                 | [Python Version (64-bit)](https://www.python.org/) |
| :--------------------------------------------------------- | :------------------------------------------------- |
| Ubuntu 18.04 LTS, 64-bit                                 | 3.6, 3.7, 3.8, 3.9                                      |
| Ubuntu 20.04 LTS, 64-bit                                 | 3.6, 3.7, 3.8, 3.9                                      |
| Red Hat Enterprise Linux 8, 64-bit                       | 3.6, 3.8, 3.9                                           |
| CentOS 7, 64-bit                                         | 3.6, 3.7, 3.8, 3.9                                      |
| macOS 10.15.x versions                                   | 3.6, 3.7, 3.8, 3.9                                      |
| Windows 10, 64-bit Pro, Enterprise or Education editions | 3.6, 3.7, 3.8, 3.9                                      |
| Windows Server 2016 or higher                            | 3.6, 3.7, 3.8, 3.9                                      |

[![-----------------------------------------------------](https://user-images.githubusercontent.com/10940214/155750931-fc094349-b6ec-4e1f-9f9a-113e67941119.jpg)](#)
<div id='run-the-notebooks'/>

## 💻 Run the Notebooks

### To Launch a Single Notebook

If you wish to launch only one notebook, like the Monodepth notebook, run the command below.

```bash
jupyter notebook notebooks/201-vision-monodepth/201-vision-monodepth.ipynb
```

### To Launch all Notebooks

```bash
jupyter lab notebooks
```

In your browser, select a notebook from the file browser in Jupyter Lab using the left sidebar. Each tutorial is located in a subdirectory within the `notebooks` directory.

<img src="https://user-images.githubusercontent.com/15709723/120527271-006fd200-c38f-11eb-9935-2d36d50bab9f.gif">

[![-----------------------------------------------------](https://user-images.githubusercontent.com/10940214/155750931-fc094349-b6ec-4e1f-9f9a-113e67941119.jpg)]()
<div id='cleaning-up'/>

## 🧹 Cleaning Up

<p>
<details>
<summary>Shut Down Jupyter Kernel</summary>

To end your Jupyter session, press `Ctrl-c`. This will prompt you to `Shutdown this Jupyter server (y/[n])?` enter `y` and hit `Enter`.
</details>
</p>	
	
<p>
<details>
<summary>Deactivate Virtual Environment</summary>

To deactivate your virtualenv, simply run `deactivate` from the terminal window where you activated `openvino_env`. This will deactivate your environment.

To reactivate your environment, run `source openvino_env/bin/activate` on Linux or `openvino_env\Scripts\activate` on Windows, then type `jupyter lab` or `jupyter notebook` to launch the notebooks again.
</details>
</p>	
	
<p>
<details>
<summary>Delete Virtual Environment _(Optional)_</summary>

To remove your virtual environment, simply delete the `openvino_env` directory:
</details>
</p>	
	
<p>
<details>
<summary>On Linux and macOS:</summary>

```bash
rm -rf openvino_env
```
</details>
</p>

<p>
<details>
<summary>On Windows:</summary>

```bash
rmdir /s openvino_env
```
</details>
</p>

<p>
<details>
<summary>Remove openvino_env Kernel from Jupyter</summary>

```bash
jupyter kernelspec remove openvino_env
```
</details>
</p>

[![-----------------------------------------------------](https://user-images.githubusercontent.com/10940214/155750931-fc094349-b6ec-4e1f-9f9a-113e67941119.jpg)]()
<div id='troubleshooting'/>

## ⚠️ Troubleshooting

If these tips do not solve your problem, please open a [discussion topic](https://github.com/openvinotoolkit/openvino_notebooks/discussions)
or create an [issue](https://github.com/openvinotoolkit/openvino_notebooks/issues)!

- To check some common installation problems, run `python check_install.py`. This script is located in the openvino_notebooks directory.
  Please run it after activating the `openvino_env` virtual environment.
- If you get an `ImportError`, doublecheck that you installed the Jupyter kernel. If necessary, choose the openvino\_env kernel from the _Kernel->Change Kernel_ menu) in Jupyter Lab or Jupyter Notebook
- If OpenVINO is installed globally, do not run installation commands in a terminal where setupvars.bat or setupvars.sh are sourced.
- For Windows installation, we recommend using _Command Prompt (cmd.exe)_, not _PowerShell_.

[![-----------------------------------------------------](https://user-images.githubusercontent.com/10940214/155750931-fc094349-b6ec-4e1f-9f9a-113e67941119.jpg)](#contributors)
<div id='contributors'/>

## 🧑‍💻 Contributors

<a href="https://github.com/openvinotoolkit/openvino_notebooks/graphs/contributors">
  <img src="https://contrib.rocks/image?repo=openvinotoolkit/openvino_notebooks" />
</a>

Made with [contributors-img](https://contrib.rocks).

[![-----------------------------------------------------](https://user-images.githubusercontent.com/10940214/155750931-fc094349-b6ec-4e1f-9f9a-113e67941119.jpg)]()
<div id='faq'/>

## ❓ FAQ

* [Which devices does OpenVINO support?](https://docs.openvinotoolkit.org/latest/openvino_docs_IE_DG_supported_plugins_Supported_Devices.html)
* [What is the first CPU generation you support with OpenVINO?](https://www.intel.com/content/www/us/en/developer/tools/openvino-toolkit/system-requirements.html)
* [Are there any success stories about deploying real-world solutions with OpenVINO?](https://www.intel.com/content/www/us/en/internet-of-things/ai-in-production/success-stories.html)


---

\* Other names and brands may be claimed as the property of others.<|MERGE_RESOLUTION|>--- conflicted
+++ resolved
@@ -8,13 +8,9 @@
 
 A collection of ready-to-run Jupyter notebooks for learning and experimenting with the OpenVINO™ Toolkit. The notebooks provide an introduction to OpenVINO basics and teach developers how to leverage our API for optimized deep learning inference.
 
-<<<<<<< HEAD
-**NOTE: The main branch of this repository was updated to the latest release of OpenVINO (2022.1).** To use the release version please run `pip install --upgrade -r requirements.txt` in your `openvino_env` virtual environment. To install for the first time, see the [Installation Guide](#-installation-guide) below. To use the stable LTS version check out the [2021.4 branch](https://github.com/openvinotoolkit/openvino_notebooks/tree/2021.4).  
-=======
 **NOTE: The main branch of this repository was updated to support the new OpenVINO 2022.1 release.** To upgrade to the new release version, please run `pip install --upgrade -r requirements.txt` in your `openvino_env` virtual environment. If you need to install for the first time, see the [Installation Guide](#-installation-guide) section below. If you wish to use the previous Long Term Support (LTS) version of OpenVINO check out the [2021.4 branch](https://github.com/openvinotoolkit/openvino_notebooks/tree/2021.4). 
 
 If you need help, please start a GitHub [Discussion](https://github.com/openvinotoolkit/openvino_notebooks/discussions).  
->>>>>>> 2d2aeb3d
 
 <details>
 <summary>📖 Table of Contents</summary>
