# 📚 OpenVINO Notebooks

> 🚧 Notebooks are currently in **beta**. We plan to publish a stable release this summer. Please submit [issues](https://github.com/openvinotoolkit/openvino_notebooks/issues) on GitHub, start a [discussion](https://github.com/openvinotoolkit/openvino_notebooks/discussions) or join our [developer Discord\*](https://discord.gg/Bn9E33xe) to stay in touch.

A collection of ready-to-run Python\* notebooks for learning and experimenting with OpenVINO developer tools. The notebooks are meant to provide an introduction to OpenVINO basics and teach developers how to leverage our APIs for optimized deep learning inference in their applications.

## 💻 Getting Started

The notebooks are designed to run almost anywhere &mdash; your laptop, a cloud VM, or even a Docker container. Here's what you need to get started:

- CPU (64-bit)
- Windows\*, Linux\* or macOS\*
- Python\* 3.6-3.8

Before you proceed to the [Installation Guide](#-installation-guide), please review the detailed [System Requirements](#%EF%B8%8F-system-requirements) below.

## ⚙️ System Requirements

<<<<<<< HEAD
> **NOTE: Python 3.8 is not supported yet.** If you wish to run the notebooks on Ubuntu 20.04, please install Python 3.7 on Ubuntu 20.04 until Python 3.8 is supported.

=======
>>>>>>> df85dd8e
The table below lists the supported operating systems and Python versions required to run the OpenVINO notebooks.

| Supported Operating System                                 | [Python\* Version (64-bit)](https://www.python.org/) |
| :--------------------------------------------------------- | :--------------------------------------------------- |
| Ubuntu\* 18.04 LTS, 64-bit                                 | 3.6, 3.7, 3.8                                        |
| Ubuntu\* 20.04 LTS, 64-bit                                 | 3.6, 3.7, 3.8                                        |
| Red Hat* Enterprise Linux* 8, 64-bit                       | 3.6, 3.8                                             |
| CentOS\* 7, 64-bit                                         | 3.6, 3.7, 3.8                                        |
| macOS\* 10.15.x versions                                   | 3.6, 3.7                                             |
| Windows 10\*, 64-bit Pro, Enterprise or Education editions | 3.6, 3.7                                             |
| Windows Server\* 2016 or higher                            | 3.6, 3.7                                             |

## 📝 Installation Guide

> **NOTE:** If OpenVINO is installed globally, please do not run any of these commands in a terminal where setupvars.bat or setupvars.sh are sourced. For Windows, we recommend using _Command Prompt (cmd.exe)_, not _PowerShell_.

### Step 1: Clone the Repository

```bash
git clone https://github.com/openvinotoolkit/openvino_notebooks.git
```

### Step 2: Create a Virtual Environment

```bash
# Linux and macOS may require typing python3 instead of python
cd openvino_notebooks
python -m venv openvino_env
```

### Step 3: Activate the Environment

#### For Linux and macOS:

```bash
source openvino_env/bin/activate
```

#### For Windows:

```bash
openvino_env\Scripts\activate
```

### Step 4: Install the Packages

#### Installs OpenVINO tools and dependencies like Jupyter Lab:

```bash
# Upgrade pip to the 20.2.* version to avoid dependency issues
python -m pip install --upgrade pip==20.2.4
pip install -r requirements.txt
```

### Step 5: Install the virtualenv Kernel in Jupyter

```bash
python -m ipykernel install --user --name openvino_env
```

### Step 6: Launch the Notebooks!

```bash
# To launch a single notebook
jupyter notebook <notebook_filename>

# To launch all notebooks in Jupyter Lab
jupyter lab notebooks
```

In Jupyter Lab, select a notebook from the file browser using the left sidebar. Each notebook is located in a subdirectory within the `notebooks` directory.

<img src="notebooks/jupyterlab.gif">

## 🧹 Cleaning Up

### Shut Down Jupyter Kernel

To end your Jupyter session, press `Ctrl-c`. This will prompt you to `Shutdown this Jupyter server (y/[n])?` enter `y` and hit `Enter`.

### Deativate Virtual Environment

To deactivate your virtualenv, simply run `deactivate` from the terminal window where you activated `openvino_env`. This will deactivate your environment.

To reactivate your environment, simply repeat [Step 3](#step-3-activate-the-environment) from the Install Guide.

### Delete Virtual Environment _(Optional)_

To remove your virtual environment, simply delete the `openvino_env` directory:

#### On Linux and macOS:

```bash
rm -rf openvino_env
```

#### On Windows:

```bash
rmdir /s openvino_env
```

### Remove `openvino_env` Kernel from Jupyter

```bash
jupyter kernelspec remove openvino_env
```

## ⚠️ Troubleshooting

- On Ubuntu, if you see the error **"libpython3.7m.so.1.0: cannot open shared object file: No such object or directory"** please install the required package using `apt install libpython3.7-dev`

- If you get an `ImportError`, doublecheck that you installed the kernel in [Step 5](#step-5-install-the-virtualenv-kernel-in-jupyter). If necessary, choose the openvino*env kernel from the \_Kernel->Change Kernel* menu)

- On Linux and macOS you may need to type `python3` instead of `python` when creating your virtual environment

- On Linux and macOS you may need to install [pip](https://pip.pypa.io/en/stable/installing/) and/or python-venv (depending on your Linux distribution)

- On Windows, if you have installed multiple versions of Python, use `py -3.7` when creating your virtual environment to specify a supported version (in this case 3.7)

<<<<<<< HEAD
- On Fedora*, Red Hat and Amazon* Linux you may need to install the OpenGL (Open Graphics Library) to use OpenCV. Please run `yum install mesa-libGL` before launching the notebooks.

- For macOS systems with Apple* M1, please see [community discussion](https://github.com/openvinotoolkit/openvino_notebooks/discussions/10) about using Rosetta* 2.  

=======
>>>>>>> df85dd8e
---

\* Other names and brands may be claimed as the property of others.<|MERGE_RESOLUTION|>--- conflicted
+++ resolved
@@ -16,11 +16,6 @@
 
 ## ⚙️ System Requirements
 
-<<<<<<< HEAD
-> **NOTE: Python 3.8 is not supported yet.** If you wish to run the notebooks on Ubuntu 20.04, please install Python 3.7 on Ubuntu 20.04 until Python 3.8 is supported.
-
-=======
->>>>>>> df85dd8e
 The table below lists the supported operating systems and Python versions required to run the OpenVINO notebooks.
 
 | Supported Operating System                                 | [Python\* Version (64-bit)](https://www.python.org/) |
@@ -141,13 +136,10 @@
 
 - On Windows, if you have installed multiple versions of Python, use `py -3.7` when creating your virtual environment to specify a supported version (in this case 3.7)
 
-<<<<<<< HEAD
 - On Fedora*, Red Hat and Amazon* Linux you may need to install the OpenGL (Open Graphics Library) to use OpenCV. Please run `yum install mesa-libGL` before launching the notebooks.
 
 - For macOS systems with Apple* M1, please see [community discussion](https://github.com/openvinotoolkit/openvino_notebooks/discussions/10) about using Rosetta* 2.  
 
-=======
->>>>>>> df85dd8e
 ---
 
 \* Other names and brands may be claimed as the property of others.