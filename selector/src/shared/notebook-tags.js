export const CATEGORIES = /** @type {const} */ ({
  AI_TRENDS: 'AI Trends',
  FIRST_STEPS: 'First Steps',
  API_OVERVIEW: 'API Overview',
  CONVERT: 'Convert',
  OPTIMIZE: 'Optimize',
  MODEL_DEMOS: 'Model Demos',
  MODEL_TRAINING: 'Model Training',
  LIVE_DEMOS: 'Live Demos',
  XAI: 'Explainable AI',
});

export const TASKS = /** @type {const} */ ({
  MULTIMODAL: {
    TEXT_TO_IMAGE: 'Text-to-Image',
    IMAGE_TO_TEXT: 'Image-to-Text',
    TEXT_TO_VIDEO: 'Text-to-Video',
    VIDEO_TO_TEXT: 'Video-to-Text',
    TEXT_TO_AUDIO: 'Text-to-Audio',
    AUDIO_TO_TEXT: 'Audio-to-Text',
    VISUAL_QUESTION_ANSWERING: 'Visual Question Answering',
    IMAGE_CAPTIONING: "Image Captioning",
    FEATURE_EXTRACTION: 'Feature Extraction',
    TEXT_TO_IMAGE_RETRIEVAL: "Text-to-Image Retrieval",
    IMAGE_TO_TEXT_RETRIEVAL: "Image-to-Text Retrieval",
<<<<<<< HEAD
    IMAGE_TO_3D: "Image-to-3D",
=======
    IMAGE_TO_VIDEO: "Image-to-Video"
>>>>>>> 0b92db7c
  },
  CV: {
    IMAGE_CLASSIFICATION: 'Image Classification',
    IMAGE_SEGMENTATION: 'Image Segmentation',
    IMAGE_INPAINTING: 'Image Inpainting',
    IMAGE_TO_IMAGE: 'Image-to-Image',
    OBJECT_DETECTION: 'Object Detection',
    SALIENT_OBJECT_DETECTION: 'Salient Object Detection',
    DEPTH_ESTIMTAION: 'Depth Estimation',
    SUPER_RESOLUTION: 'Super Resolution',
    STYLE_TRANSFER: 'Style Transfer',
    POSE_ESTIMATION: 'Pose Estimation',
    ZERO_SHOT_IMAGE_CLASSIFICATION: 'Zero-Shot Image Classification',
    TEXT_DETECTION: 'Text Detection',
  },
  NLP: {
    TEXT_CLASSIFICATION: 'Text Classification',
    TEXT_GENERATION: 'Text Generation',
    TOKEN_CLASSIFICATION: 'Token Classification',
    TRANSLATION: 'Translation',
    TABLE_QUESTION_ANSWERING: 'Table Question Answering',
    CONVERSATIONAL: 'Conversational',
    ERROR_CORRECTION: 'Error Correction',
    QUESTION_ANSWERING: 'Question Answering',
    PARAPHRASE_IDENTIFICATION: 'Paraphrase Identification',
    NAMED_ENTITY_RECOGNITION: 'Named Entity Recognition',
  },
  AUDIO: {
    AUDIO_TO_AUDIO: 'Audio-to-Audio',
    SPEECH_RECOGNITION: 'Speech Recognition',
    AUDIO_COMPRESSION: 'Audio Compression',
    VOICE_CONVERSION: 'Voice Conversion',
    AUDIO_GENERATION: 'Audio Generation',
    AUDIO_CLASSIFICATION: 'Audio Classification',
    VOICE_ACTIVITY_DETECTION: 'Voice Activity Detection',
  },
  OTHER: {
    KNOWLEDGE_REPRESENTATION: 'Knowledge Representation',
    BYTES_CLASSIFICATION: "Bytes Classification"
  }
});

export const TASKS_VALUES = Object.values(TASKS)
  .map((v) => Object.values(v))
  .flat();

export const LIBRARIES = /** @type {const} */ ({
  OPENVINO: {
    NNCF: 'NNCF',
    OVC: 'Model Converter',
    BENCHMARK_APP: 'Benchmark Tool',
    OVMS: 'Model Server',
    OMZ: 'Open Model Zoo',
    TOKENIZERS: 'OpenVINO Tokenizers',
  },
  OTHER: {
    OPTIMUM_INTEL: 'Optimum Intel',
    TRANSFORMERS: 'Transformers',
    DIFFUSERS: 'Diffusers',
    TENSORFLOW: 'TensorFlow',
    TFLITE: 'TF Lite',
    PYTORCH: 'PyTorch',
    ONNX: 'ONNX',
    PADDLE: 'PaddlePaddle',
    ULTRALYTICS: 'Ultralytics',
    GRADIO: 'Gradio',
  },
});

export const LIBRARIES_VALUES = Object.values(LIBRARIES)
  .map((v) => Object.values(v))
  .flat();<|MERGE_RESOLUTION|>--- conflicted
+++ resolved
@@ -23,11 +23,8 @@
     FEATURE_EXTRACTION: 'Feature Extraction',
     TEXT_TO_IMAGE_RETRIEVAL: "Text-to-Image Retrieval",
     IMAGE_TO_TEXT_RETRIEVAL: "Image-to-Text Retrieval",
-<<<<<<< HEAD
     IMAGE_TO_3D: "Image-to-3D",
-=======
     IMAGE_TO_VIDEO: "Image-to-Video"
->>>>>>> 0b92db7c
   },
   CV: {
     IMAGE_CLASSIFICATION: 'Image Classification',
