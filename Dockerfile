FROM quay.io/thoth-station/s2i-thoth-ubi8-py38:v0.29.0

LABEL name="OpenVINO(TM) Notebooks" \
  maintainer="helena.kloosterman@intel.com" \
  vendor="Intel Corporation" \
  version="0.2.0" \
  release="2021.4" \
  summary="OpenVINO(TM) Developer Tools and Jupyter Notebooks" \
  description="OpenVINO(TM) Notebooks Container"

ENV JUPYTER_ENABLE_LAB="true" \
  ENABLE_MICROPIPENV="1" \
  UPGRADE_PIP_TO_LATEST="1" \
  WEB_CONCURRENCY="1" \
  THOTH_ADVISE="0" \
  THOTH_ERROR_FALLBACK="1" \
  THOTH_DRY_RUN="1" \
  THAMOS_DEBUG="0" \
  THAMOS_VERBOSE="1" \
  THOTH_PROVENANCE_CHECK="0" \
  JUPYTER_PRELOAD_REPOS="https://github.com/openvinotoolkit/openvino_notebooks"

USER root

# Upgrade NodeJS > 12.0
RUN curl -sL https://rpm.nodesource.com/setup_14.x | bash -  && \
  yum remove -y nodejs && \
  yum install -y nodejs mesa-libGL && \
  yum -y update-minimal --security --sec-severity=Important --sec-severity=Critical --sec-severity=Moderate

# Copying in override assemble/run scripts
COPY .openshift/.s2i/bin /tmp/scripts
# Copying in source code
COPY .openshift /tmp/src
# Change file ownership to the assemble user. Builder image must support chown command.
RUN chown -R 1001:0 /tmp/scripts /tmp/src
USER 1001
RUN /tmp/scripts/assemble

# These manual pip installs will be removed before final release and added to the Piplock file
<<<<<<< HEAD
=======
RUN pip install openvino-dev grpcio tensorflow-serving-api --use-deprecated=legacy-resolver
>>>>>>> 0c0824d2

COPY notebooks .
COPY openvino-2021.4.0-3810-cp38-cp38-manylinux2014_x86_64.whl .
COPY openvino_dev-2021.4.0-3810-py3-none-any.whl .


RUN pip install openvino-2021.4.0-3810-cp38-cp38-manylinux2014_x86_64.whl openvino_dev-2021.4.0-3810-py3-none-any.whl tensorflow-serving-api nbval --use-deprecated=legacy-resolver

USER root
RUN chown -R 1001:0 .
USER 1001
# RUN jupyter lab build
CMD /tmp/scripts/run<|MERGE_RESOLUTION|>--- conflicted
+++ resolved
@@ -37,18 +37,12 @@
 USER 1001
 RUN /tmp/scripts/assemble
 
-# These manual pip installs will be removed before final release and added to the Piplock file
-<<<<<<< HEAD
-=======
-RUN pip install openvino-dev grpcio tensorflow-serving-api --use-deprecated=legacy-resolver
->>>>>>> 0c0824d2
-
 COPY notebooks .
 COPY openvino-2021.4.0-3810-cp38-cp38-manylinux2014_x86_64.whl .
 COPY openvino_dev-2021.4.0-3810-py3-none-any.whl .
 
 
-RUN pip install openvino-2021.4.0-3810-cp38-cp38-manylinux2014_x86_64.whl openvino_dev-2021.4.0-3810-py3-none-any.whl tensorflow-serving-api nbval --use-deprecated=legacy-resolver
+RUN pip install openvino-dev tensorflow-serving-api nbval grpcio
 
 USER root
 RUN chown -R 1001:0 .
