--- conflicted
+++ resolved
@@ -47,11 +47,8 @@
 pyclipper>=1.2.1
 psutil
 gdown
-<<<<<<< HEAD
-yaspin
 basicsr
-=======
->>>>>>> 8794c7ce
+
 
 # The packages below are not directly required. They are dependencies of 
 # other dependencies that are pinned to a specific version to avoid
