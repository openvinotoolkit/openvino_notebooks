openvino-dev==2021.4
matplotlib<3.4
gdown
pytube
tqdm

# ONNX notebook requirements
geffnet==0.9.8
fastseg
onnx
ipywidgets

torch>=1.5.1,<=1.7.1; sys_platform == 'darwin'
torchvision>=0.6.1,<=0.8.2; sys_platform == 'darwin'
--find-links https://download.pytorch.org/whl/torch_stable.html
torch>=1.5.1+cpu,<=1.7.1+cpu; sys_platform =='linux' or platform_system == 'Windows'
torchvision>=0.6.1+cpu,<=0.8.2+cpu; sys_platform =='linux' or platform_system == 'Windows'

# Tensorflow notebook requirements
tensorflow==2.5.*
networkx>=1.11
defusedxml>=0.5.0

# Jupyter requirements
jupyterlab

# Pin versions to prevent known dependency issues
ipython==7.10.*
jedi==0.17.2
setuptools>=56.0.0
<<<<<<< HEAD

# 3D visualization
itk==5.1.2
itkwidgets==0.23.1

# openvino extensions
openvino-extensions
=======
Pillow==8.2.*
>>>>>>> ed34f410
<|MERGE_RESOLUTION|>--- conflicted
+++ resolved
@@ -28,7 +28,6 @@
 ipython==7.10.*
 jedi==0.17.2
 setuptools>=56.0.0
-<<<<<<< HEAD
 
 # 3D visualization
 itk==5.1.2
@@ -36,6 +35,4 @@
 
 # openvino extensions
 openvino-extensions
-=======
-Pillow==8.2.*
->>>>>>> ed34f410
+Pillow==8.2.*