openvino-dev[onnx,tensorflow2]==2021.4.*
matplotlib<3.4
gdown
pytube
tqdm

# ONNX notebook requirements
geffnet==0.9.8
fastseg
ipywidgets

torch>=1.5.1,<=1.7.1; sys_platform == 'darwin'
torchvision>=0.6.1,<=0.8.2; sys_platform == 'darwin'
--find-links https://download.pytorch.org/whl/torch_stable.html
torch>=1.5.1+cpu,<=1.7.1+cpu; sys_platform =='linux' or platform_system == 'Windows'
torchvision>=0.6.1+cpu,<=0.8.2+cpu; sys_platform =='linux' or platform_system == 'Windows'

# Jupyter requirements
jupyterlab

# Pin versions to prevent known dependency issues
ipython==7.10.*
jedi==0.17.2
setuptools>=56.0.0
<<<<<<< HEAD

# 3D visualization
itkwidgets==0.23.1

# openvino extensions
openvino-extensions
Pillow==8.2.*
=======
Pillow==8.2.*
ipykernel==5.*
pygments>=2.7.4 # not directly required, pinned by Snyk to avoid a vulnerability
>>>>>>> 811c3c72
<|MERGE_RESOLUTION|>--- conflicted
+++ resolved
@@ -22,7 +22,6 @@
 ipython==7.10.*
 jedi==0.17.2
 setuptools>=56.0.0
-<<<<<<< HEAD
 
 # 3D visualization
 itkwidgets==0.23.1
@@ -30,8 +29,5 @@
 # openvino extensions
 openvino-extensions
 Pillow==8.2.*
-=======
-Pillow==8.2.*
 ipykernel==5.*
-pygments>=2.7.4 # not directly required, pinned by Snyk to avoid a vulnerability
->>>>>>> 811c3c72
+pygments>=2.7.4 # not directly required, pinned by Snyk to avoid a vulnerability