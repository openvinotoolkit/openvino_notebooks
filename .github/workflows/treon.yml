name: treon

on:
  workflow_dispatch:
    paths:
    - 'notebooks/**.ipynb'
    - 'notebooks/**.py'
    - 'requirements.txt'
    - '.ci/*'
    - '.github/workflows/*.yml'
    - '.github/workflows/.env'
  schedule:
    - cron:  '30 8 * * *'

concurrency:
  group: ${{ github.workflow }}-${{ github.event.pull_request.number || github.run_id }}
  cancel-in-progress: true

jobs:
  build_treon:
    runs-on: ${{ matrix.os }}
    strategy:
      fail-fast: false
      matrix:
        os: [ubuntu-20.04, ubuntu-22.04, windows-2019, windows-2022, macos-11, macos-12]
        python: ["3.7", "3.8", "3.9", "3.10"]
    steps:

    #### Installation/preparation ####
    #
    # These steps are also copied to convert_notebooks.yml

    - name: Checkout repository
      uses: actions/checkout@v2
    - name: Dotenv Action
      id: dotenv
      uses: xom9ikk/dotenv@v1.0.2
      with:
        path: ./.github/workflows
    - name: Set up Python
      uses: actions/setup-python@v1
      with:
        python-version: ${{ matrix.python }}
    - name: Install required packages
      run:  |
            if [ "$RUNNER_OS" == "Linux" ]; then
            sudo apt-get install libsndfile1 -y
            fi
      shell: bash

    - name: Cache OpenVINO Pip Packages
      id: cachepip
      uses: actions/cache@v2
      with:
        path: |
          pipcache
        key: ${{ env.PIP_CACHE_KEY }}-${{ matrix.os }}-${{ matrix.python }}

    # Cache specific files to reduce downloads or prevent network issues
    - name: Cache Files
      id: cachefiles
      uses: actions/cache@v2
      with:
        path: |
          # NOTE: when modifying cache paths, update FILES_CACHE_KEY in .env
          # and change cache paths in both treon.yml and convert_notebooks.yml
          case_00030.zip
          notebooks/110-ct-segmentation-quantize/kits19_frames_1
          notebooks/112-pytorch-post-training-quantization-nncf/output/tiny-imagenet-200.zip
          # 208 omz cache location is set to this with test_replace
          notebooks/208-optical-character-recognition/open_model_zoo_cache
          notebooks/110-ct-scan-live-inference/kits19_frames_1
          notebooks/212-onnx-style-transfer/model
          notebooks/302-pytorch-quantization-aware-training/data/tiny-imagenet-200.zip
        key: ${{ env.FILES_CACHE_KEY }}

    # PaddleGAN stores cache in ppgan directory in CACHE_DIR
    - name: Set CACHE_DIR
      shell: bash
      run: |
        python -c 'import os;print("CACHE_DIR={0}".format(os.path.expanduser(os.path.join("~", ".cache"))))'
        # replace backslashes with forward slashes for Windows paths
        python -c 'import os;print("CACHE_DIR={0}".format(os.path.expanduser(os.path.join("~", ".cache"))))' | sed -e 's/\\/\//g' >> $GITHUB_ENV

    # PaddleHub stores cache in directory pointed to by HUB_HOME environment variable
    - name: Set HUB_HOME
      shell: bash
      run: |
        echo HUB_HOME=${{ env.CACHE_DIR }}/.paddlehub >> $GITHUB_ENV

    # Cache PaddlePaddle cache directories to prevent CI failing due to network/download issues
    - name: Cache PaddlePaddle cache directories
      id: cacheusercache
      uses: actions/cache@v2
      with:
        path: |
          ${{ env.HUB_HOME }}
          ${{ env.CACHE_DIR }}/paddle
          ${{ env.CACHE_DIR }}/ppgan
        key: ${{ env.USER_CACHE_KEY }}-${{ runner.os }}
    - name: Cache openvino packages
      if: steps.cachepip.outputs.cache-hit != 'true'
      run: |
        python -m pip install --upgrade pip
        mkdir pipcache
        python -m pip install --cache-dir pipcache --no-deps openvino openvino-dev nncf
        cp -r pipcache pipcache_openvino
        python -m pip uninstall -y openvino openvino-dev nncf

    # Download a small dataset to use for testing purposes in monai-kidney training notebook
    - name: Download CT files
      if: steps.cachefiles.outputs.cache-hit != 'true'
      run: |
        curl -O https://storage.openvinotoolkit.org/data/test_data/openvino_notebooks/kits19/case_00030.zip
    - name: Copy CT files
      run: |
        mkdir notebooks/110-ct-segmentation-quantize/kits19
        mkdir notebooks/110-ct-segmentation-quantize/kits19/kits19_frames
        unzip case_00030.zip
        cp -r case_00030 case_00001
        mv case_00030 notebooks/110-ct-segmentation-quantize/kits19/kits19_frames
        mv case_00001 notebooks/110-ct-segmentation-quantize/kits19/kits19_frames
    # Prevent test aborting by timeout
    - name: Download long loading models
      run: |
          mkdir notebooks/203-meter-reader/model
          curl -o notebooks/203-meter-reader/model/meter_det_model.tar.gz 'https://bj.bcebos.com/paddlex/examples2/meter_reader/meter_det_model.tar.gz'
          curl -o notebooks/203-meter-reader/model/meter_seg_model.tar.gz 'https://bj.bcebos.com/paddlex/examples2/meter_reader/meter_seg_model.tar.gz'
          mkdir notebooks/405-paddle-ocr-webcam/model
          curl -o notebooks/405-paddle-ocr-webcam/model/ch_PP-OCRv3_det_infer.tar 'https://paddleocr.bj.bcebos.com/PP-OCRv3/chinese/ch_PP-OCRv3_det_infer.tar'
          curl -o notebooks/405-paddle-ocr-webcam/model/ch_PP-OCRv3_rec_infer.tar 'https://paddleocr.bj.bcebos.com/PP-OCRv3/chinese/ch_PP-OCRv3_rec_infer.tar'
    - name: Install dependencies
      run: |
        python -m pip install --upgrade pip
        python -m pip install -r .ci/dev-requirements.txt --cache-dir pipcache
        python -m ipykernel install --user --name openvino_env

      # Cache OpenVINO packages. mv works cross-platform
    - name: Make pipcache directory with OpenVINO packages
      if: steps.cachepip.outputs.cache-hit != 'true'
      run: |
        mv pipcache pipcache_full
        mv pipcache_openvino pipcache

    # Create list of installed pip packages that can be downloaded as artifacts
    # to verify the exact environment of a specific test run
    - name: Pip freeze
      run: |
        python -m pip freeze
        python -m pip freeze > pip-freeze-${{ github.sha }}-${{matrix.os}}-${{ matrix.python }}.txt
    - name: Archive pip freeze
      uses: actions/upload-artifact@v3
      with:
        name: pip-freeze
        path: pip-freeze-${{ github.sha }}-${{matrix.os}}-${{ matrix.python }}.txt

    #### End installation/preparation

    - name: Check install
      run: |
        python check_install.py

    # Patch long running cells to run faster
    - name: Patch notebooks
      run: |
        python .ci/patch_notebooks.py

    # Test that JupyterLab runs without errors
    - name: Test Jupyterlab
      run: |
        jupyter lab notebooks --help

    # Main notebooks test. Verifies that all notebooks run without errors
    - name: Analysing with treon (Windows)
      if: runner.os == 'Windows'
      run: |
<<<<<<< HEAD
            python .ci/validate_notebooks.py --report_dir test_report/${{matrix.os}}-${{ matrix.python }} --ignore_list 225-stable-diffusion-text-to-image 231-instruct-pix2pix-image-editing 108-gpu-device 235-controlnet-stable-diffusion 236-stable-diffusion-v2 238-deeployd-if --move_notebooks_dir c:/notebooks
=======
            python .ci/validate_notebooks.py --report_dir test_report/${{matrix.os}}-${{ matrix.python }} --ignore_list 225-stable-diffusion-text-to-image 231-instruct-pix2pix-image-editing 108-gpu-device 235-controlnet-stable-diffusion 236-stable-diffusion-v2 237-segment-anything 301-tensorflow-training-openvino --move_notebooks_dir c:/notebooks
>>>>>>> bd15869b
      shell: bash
    - name: Analysing with treon (Linux)
      if: runner.os == 'Linux'
      run: |
<<<<<<< HEAD
            python .ci/validate_notebooks.py --report_dir test_report/${{matrix.os}}-${{ matrix.python }} --ignore_list 225-stable-diffusion-text-to-image 231-instruct-pix2pix-image-editing 108-gpu-device 235-controlnet-stable-diffusion 236-stable-diffusion-v2 238-deeployd-if
=======
            python .ci/validate_notebooks.py --report_dir test_report/${{matrix.os}}-${{ matrix.python }} --ignore_list 225-stable-diffusion-text-to-image 231-instruct-pix2pix-image-editing 108-gpu-device 235-controlnet-stable-diffusion 236-stable-diffusion-v2 237-segment-anything 301-tensorflow-training-openvino
>>>>>>> bd15869b
      shell: bash
    - name: Analysing with treon (MacOS)
      if: runner.os == 'MacOS'
      run: |
<<<<<<< HEAD
            python .ci/validate_notebooks.py --report_dir test_report/${{matrix.os}}-${{ matrix.python }} --ignore_list 225-stable-diffusion-text-to-image 231-instruct-pix2pix-image-editing 108-gpu-device 235-controlnet-stable-diffusion 236-stable-diffusion-v2 238-deeployd-if
=======
            python .ci/validate_notebooks.py --report_dir test_report/${{matrix.os}}-${{ matrix.python }} --ignore_list 225-stable-diffusion-text-to-image 231-instruct-pix2pix-image-editing 108-gpu-device 235-controlnet-stable-diffusion 236-stable-diffusion-v2 237-segment-anything 301-tensorflow-training-openvino
>>>>>>> bd15869b

      shell: bash
    - name: Archive test report
      uses: actions/upload-artifact@v3
      with:
        name: test_report.csv
        path: test_report.csv
    - name: Archive notebook test report
      uses: actions/upload-artifact@v3
      with:
        name: test_report
        path: test_report/

    # Show the cache after running the notebooks
    - name: Show cache
      run: |
        ls -laR ${{ env.CACHE_DIR }}
        du -sh ${{ env.CACHE_DIR }}
      if: runner.os != 'Windows'<|MERGE_RESOLUTION|>--- conflicted
+++ resolved
@@ -174,29 +174,17 @@
     - name: Analysing with treon (Windows)
       if: runner.os == 'Windows'
       run: |
-<<<<<<< HEAD
-            python .ci/validate_notebooks.py --report_dir test_report/${{matrix.os}}-${{ matrix.python }} --ignore_list 225-stable-diffusion-text-to-image 231-instruct-pix2pix-image-editing 108-gpu-device 235-controlnet-stable-diffusion 236-stable-diffusion-v2 238-deeployd-if --move_notebooks_dir c:/notebooks
-=======
-            python .ci/validate_notebooks.py --report_dir test_report/${{matrix.os}}-${{ matrix.python }} --ignore_list 225-stable-diffusion-text-to-image 231-instruct-pix2pix-image-editing 108-gpu-device 235-controlnet-stable-diffusion 236-stable-diffusion-v2 237-segment-anything 301-tensorflow-training-openvino --move_notebooks_dir c:/notebooks
->>>>>>> bd15869b
+            python .ci/validate_notebooks.py --report_dir test_report/${{matrix.os}}-${{ matrix.python }} --ignore_list 225-stable-diffusion-text-to-image 231-instruct-pix2pix-image-editing 108-gpu-device 235-controlnet-stable-diffusion 236-stable-diffusion-v2 237-segment-anything 301-tensorflow-training-openvino 238-deeployd-if --move_notebooks_dir c:/notebooks
       shell: bash
     - name: Analysing with treon (Linux)
       if: runner.os == 'Linux'
       run: |
-<<<<<<< HEAD
-            python .ci/validate_notebooks.py --report_dir test_report/${{matrix.os}}-${{ matrix.python }} --ignore_list 225-stable-diffusion-text-to-image 231-instruct-pix2pix-image-editing 108-gpu-device 235-controlnet-stable-diffusion 236-stable-diffusion-v2 238-deeployd-if
-=======
-            python .ci/validate_notebooks.py --report_dir test_report/${{matrix.os}}-${{ matrix.python }} --ignore_list 225-stable-diffusion-text-to-image 231-instruct-pix2pix-image-editing 108-gpu-device 235-controlnet-stable-diffusion 236-stable-diffusion-v2 237-segment-anything 301-tensorflow-training-openvino
->>>>>>> bd15869b
+            python .ci/validate_notebooks.py --report_dir test_report/${{matrix.os}}-${{ matrix.python }} --ignore_list 225-stable-diffusion-text-to-image 231-instruct-pix2pix-image-editing 108-gpu-device 235-controlnet-stable-diffusion 236-stable-diffusion-v2 237-segment-anything 301-tensorflow-training-openvino 238-deeployd-if
       shell: bash
     - name: Analysing with treon (MacOS)
       if: runner.os == 'MacOS'
       run: |
-<<<<<<< HEAD
-            python .ci/validate_notebooks.py --report_dir test_report/${{matrix.os}}-${{ matrix.python }} --ignore_list 225-stable-diffusion-text-to-image 231-instruct-pix2pix-image-editing 108-gpu-device 235-controlnet-stable-diffusion 236-stable-diffusion-v2 238-deeployd-if
-=======
-            python .ci/validate_notebooks.py --report_dir test_report/${{matrix.os}}-${{ matrix.python }} --ignore_list 225-stable-diffusion-text-to-image 231-instruct-pix2pix-image-editing 108-gpu-device 235-controlnet-stable-diffusion 236-stable-diffusion-v2 237-segment-anything 301-tensorflow-training-openvino
->>>>>>> bd15869b
+            python .ci/validate_notebooks.py --report_dir test_report/${{matrix.os}}-${{ matrix.python }} --ignore_list 225-stable-diffusion-text-to-image 231-instruct-pix2pix-image-editing 108-gpu-device 235-controlnet-stable-diffusion 236-stable-diffusion-v2 237-segment-anything 301-tensorflow-training-openvino 238-deeployd-if
 
       shell: bash
     - name: Archive test report
