--- conflicted
+++ resolved
@@ -66,11 +66,7 @@
     - name: Analysing with nbval
       run: |
         jupyter lab notebooks --help
-<<<<<<< HEAD
-        python -m pytest --nbval -x -k "test_ or notebook_utils" --durations 10 --reruns 5 --reruns-delay 70 --ignore notebooks/208-optical-character-recognition .
-=======
         python -m pytest --nbval -x -k "test_ or notebook_utils" --durations 10 --ignore notebooks/208-optical-character-recognition .
     - name: Check READMEs
       run: |
-        python -m pytest .ci/test_notebooks.py
->>>>>>> 800e1b37
+        python -m pytest .ci/test_notebooks.py