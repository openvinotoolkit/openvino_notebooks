--- conflicted
+++ resolved
@@ -183,11 +183,9 @@
     # Main notebooks test. Verifies that all notebooks run without errors
     - name: Analysing with nbval
       run: |
-<<<<<<< HEAD
+        release/2_series_update
         python -m pytest --nbval -k "test_2" --durations 10
-=======
-        python -m pytest --nbval -x -k "test_0" --durations 10
->>>>>>> a7e628ad
+        2022.1
 
     # Show the cache after running the notebooks
     - name: Show cache
