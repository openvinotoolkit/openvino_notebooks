--- conflicted
+++ resolved
@@ -41,12 +41,7 @@
         python -m ipykernel install --user --name openvino_env
     - name: Flake8
       run: |
-<<<<<<< HEAD
         nbqa flake8 --ignore=E124,E203,E266,E402,E501,E703,F821,W503,W291,W293 --nbqa-exclude="(301.*)|(302.*)" notebooks
-    - name: Check READMEs
-=======
-        nbqa flake8 --ignore=E124,E203,E266,E402,E501,F821,W503,W291,W293 --nbqa-exclude="(301.*)|(302.*)|(208.*)" notebooks
     - name: Test READMEs and requirements
->>>>>>> f957d862
       run: |
         python -m pytest .ci/test_notebooks.py