--- conflicted
+++ resolved
@@ -55,10 +55,6 @@
    },
    "outputs": [],
    "source": [
-<<<<<<< HEAD
-    "%pip install -q \"gradio>=4.19\" \"torch==2.2.2\" \"torchvision<0.18.0\" rembg trimesh einops \"omegaconf>=2.3.0\" \"transformers>=4.35.0\" \"openvino>=2024.0.0\" --extra-index-url https://download.pytorch.org/whl/cpu\n",
-    "%pip install \"git+https://github.com/tatsy/torchmcubes.git@cb81cddece46a8a126b08f7fbb9742f8605eefab\" --extra-index-url https://download.pytorch.org/whl/cpu"
-=======
     "import requests\n",
     "\n",
     "r = requests.get(\n",
@@ -84,9 +80,8 @@
     "    \"openvino>=2024.0.0\",\n",
     ")\n",
     "pip_install(\n",
-    "    \"git+https://github.com/tatsy/torchmcubes.git@cbb3c3795b1e168bf81e8dee28623eaf5c33cd1c\", \"--extra-index-url\", \"https://download.pytorch.org/whl/cpu\"\n",
+    "    \"git+https://github.com/tatsy/torchmcubes.git@cb81cddece46a8a126b08f7fbb9742f8605eefab\", \"--extra-index-url\", \"https://download.pytorch.org/whl/cpu\"\n",
     ")"
->>>>>>> bd1fd6dc
    ]
   },
   {
