{
 "cells": [
  {
   "cell_type": "markdown",
   "id": "cacbe6b4",
   "metadata": {
    "id": "rQc-wXjqrEuR"
   },
   "source": [
    "# Quantize Speech Recognition Models with OpenVINO™ Post-Training Optimization Tool ​\n",
<<<<<<< HEAD
    "This tutorial demonstrates how to apply `INT8` quantization to the speech recognition model, known as [Wav2Vec2](https://huggingface.co/docs/transformers/model_doc/wav2vec2), using the NNCF (Neural Network Compression Framework) 8-bit quantization in post-training mode (without the fine-tuning pipeline). This notebook uses a fine-tuned [Wav2Vec2-Base-960h](https://huggingface.co/facebook/wav2vec2-base-960h) [PyTorch](https://pytorch.org/) model trained on the [LibriSpeech ASR corpus](https://www.openslr.org/12). The tutorial is designed to be extendable to custom models and datasets. It consists of the following steps:\n",
=======
    "This tutorial demonstrates how to apply `INT8` quantization to the speech recognition model, known as [Wav2Vec2](https://huggingface.co/docs/transformers/model_doc/wav2vec2), using the [Post-Training Optimization Tool API (POT API)](https://docs.openvino.ai/2023.0/pot_compression_api_README.html) (part of the [OpenVINO Toolkit](https://docs.openvino.ai/)). This notebook uses a fine-tuned [Wav2Vec2-Base-960h](https://huggingface.co/facebook/wav2vec2-base-960h) [PyTorch](https://pytorch.org/) model trained on the [LibriSpeech ASR corpus](https://www.openslr.org/12). The tutorial is designed to be extendable to custom models and datasets. It consists of the following steps:\n",
>>>>>>> db8a6faf
    "\n",
    "- Download and prepare the Wav2Vec2 model and LibriSpeech dataset.\n",
    "- Define data loading and accuracy validation functionality.\n",
    "- Model quantization\n",
    "- Compare Accuracy of the original PyTorch, original OpenVINO and Quantized Models\n",
    "- Compare performance of the original and quantized models."
   ]
  },
  {
   "cell_type": "markdown",
   "id": "4d6b41e6-132b-40da-b3b9-91bacba29e31",
   "metadata": {},
   "source": [
    "## Imports"
   ]
  },
  {
   "cell_type": "code",
   "execution_count": null,
   "id": "771388d6",
   "metadata": {},
   "outputs": [],
   "source": [
    "import os\n",
    "import sys\n",
    "import re\n",
    "import numpy as np\n",
    "import tarfile\n",
    "from itertools import groupby\n",
    "import soundfile as sf\n",
    "import IPython.display as ipd\n",
    "\n",
    "from transformers import Wav2Vec2ForCTC\n",
    "\n",
    "sys.path.append(\"../utils\")\n",
    "from notebook_utils import download_file"
   ]
  },
  {
   "cell_type": "markdown",
   "id": "e9e66896-d439-4065-868a-65b44d31525a",
   "metadata": {},
   "source": [
    "## Settings"
   ]
  },
  {
   "cell_type": "code",
   "execution_count": null,
   "id": "284e9a4b",
   "metadata": {},
   "outputs": [],
   "source": [
    "from pathlib import Path\n",
    "\n",
    "# Set the data and model directories, model source URL and model filename.\n",
    "MODEL_DIR = Path(\"model\")\n",
    "DATA_DIR = Path(\"../data/datasets/librispeech\")\n",
    "MODEL_DIR.mkdir(exist_ok=True)\n",
    "DATA_DIR.mkdir(exist_ok=True)"
   ]
  },
  {
   "cell_type": "markdown",
   "id": "44dc335d",
   "metadata": {
    "id": "YytHDzLE0uOJ"
   },
   "source": [
    "## Prepare the Model\n",
    "Perform the following:\n",
    "- Download and unpack a pre-trained Wav2Vec2 model.\n",
    "- Convert the model to ONNX.\n",
    "- Run Model Optimizer to convert the model from the ONNX representation to the OpenVINO Intermediate Representation (OpenVINO IR)"
   ]
  },
  {
   "cell_type": "code",
   "execution_count": null,
   "id": "be9fc64c",
   "metadata": {
    "id": "f7i6dWUmhloy"
   },
   "outputs": [],
   "source": [
    "download_file(\"https://huggingface.co/facebook/wav2vec2-base-960h/resolve/main/pytorch_model.bin\", directory=Path(MODEL_DIR) / 'pytorch', show_progress=True)\n",
    "download_file(\"https://huggingface.co/facebook/wav2vec2-base-960h/resolve/main/config.json\", directory=Path(MODEL_DIR) / 'pytorch', show_progress=False)"
   ]
  },
  {
   "cell_type": "markdown",
   "id": "5dca2fa0",
   "metadata": {
    "id": "ehX7F6KB0uPu"
   },
   "source": [
    "Import all dependencies to load the original PyTorch model and convert it to the ONNX representation."
   ]
  },
  {
   "cell_type": "code",
   "execution_count": null,
<<<<<<< HEAD
=======
   "id": "eb2f6d66",
   "metadata": {
    "id": "r5as0_Yg0uQX"
   },
>>>>>>> db8a6faf
   "outputs": [],
   "source": [
    "BATCH_SIZE = 1\n",
    "MAX_SEQ_LENGTH = 30480\n",
    "\n",
    "\n",
    "def export_model_to_onnx(model, path):\n",
    "    with torch.no_grad():\n",
    "        default_input = torch.zeros([1, MAX_SEQ_LENGTH], dtype=torch.float)\n",
    "        inputs = {\n",
    "            \"inputs\": default_input\n",
    "        }\n",
    "        symbolic_names = {0: \"batch_size\", 1: \"sequence_len\"}\n",
    "        torch.onnx.export(\n",
    "            model,\n",
    "            (inputs[\"inputs\"]),\n",
    "            path,\n",
    "            opset_version=11,\n",
    "            input_names=[\"inputs\"],\n",
    "            output_names=[\"logits\"],\n",
    "            dynamic_axes={\n",
    "                \"inputs\": symbolic_names,\n",
    "                \"logits\": symbolic_names,\n",
    "            },\n",
    "        )\n",
    "        print(\"ONNX model saved to {}\".format(path))\n",
    "\n",
    "\n",
    "torch_model = Wav2Vec2ForCTC.from_pretrained(Path(MODEL_DIR) / 'pytorch')\n",
    "onnx_model_path = Path(MODEL_DIR) / \"wav2vec2_base.onnx\"\n",
    "if not onnx_model_path.exists():\n",
    "    export_model_to_onnx(torch_model, onnx_model_path)"
   ],
   "metadata": {
    "collapsed": false
   }
  },
  {
   "cell_type": "code",
   "execution_count": null,
<<<<<<< HEAD
=======
   "id": "20aeea80",
   "metadata": {
    "id": "-6P0c_960uR5"
   },
>>>>>>> db8a6faf
   "outputs": [],
   "source": [
    "from openvino.tools import mo\n",
    "from openvino.runtime import Core, serialize\n",
    "import torch\n",
    "\n",
    "\n",
    "ov_model = mo.convert_model(onnx_model_path, compress_to_fp16=True)\n",
    "\n",
    "ir_model_path = MODEL_DIR / \"wav2vec2_base.xml\"\n",
    "serialize(ov_model, str(ir_model_path))"
   ],
   "metadata": {
    "collapsed": false
   }
  },
  {
   "cell_type": "markdown",
   "id": "635f4b0d",
   "metadata": {
    "id": "LBbY7c4NsHzT"
   },
   "source": [
    "## Prepare LibriSpeech Dataset\n",
    "\n",
    "Use the code below to download and unpack the archives with 'dev-clean' and 'test-clean' subsets of LibriSpeech Dataset"
   ]
  },
  {
   "cell_type": "code",
   "execution_count": null,
   "id": "43070514",
   "metadata": {
    "id": "NN-qRME1a-Sm"
   },
   "outputs": [],
   "source": [
    "download_file(\"http://openslr.elda.org/resources/12/dev-clean.tar.gz\", directory=DATA_DIR, show_progress=True)\n",
    "download_file(\"http://openslr.elda.org/resources/12/test-clean.tar.gz\", directory=DATA_DIR, show_progress=True)\n",
    "\n",
    "if not os.path.exists(f'{DATA_DIR}/LibriSpeech/dev-clean'):\n",
    "    with tarfile.open(f\"{DATA_DIR}/dev-clean.tar.gz\") as tar:\n",
    "        tar.extractall(path=DATA_DIR)\n",
    "if not os.path.exists(f'{DATA_DIR}/LibriSpeech/test-clean'):\n",
    "    with tarfile.open(f\"{DATA_DIR}/test-clean.tar.gz\") as tar:\n",
    "        tar.extractall(path=DATA_DIR)"
   ]
  },
  {
   "attachments": {},
   "cell_type": "markdown",
   "id": "da802acd",
   "metadata": {
    "id": "E5hsOsj-0uSc"
   },
   "source": [
    "## Define DataLoader\n",
    "Wav2Vec2 model accepts a raw waveform of the speech signal as input and produces vocabulary class estimations as output. Since the dataset contains\n",
    "audio files in FLAC format, use the 'soundfile' package to convert them to waveform.\n",
    "\n",
    "> **NOTE**: Consider increasing `samples_limit` to get more precise results. A suggested value is `300` or more, as it will take longer time to process."
   ]
  },
  {
   "cell_type": "code",
   "execution_count": null,
   "id": "d2a378cb",
   "metadata": {
    "id": "6xnl2PhM0uSn",
    "tags": [],
    "test_replace": {
     "return len(self._ds)": "return 2",
     "samples_limit = 4": "samples_limit = 2"
    }
   },
   "outputs": [],
   "source": [
    "class LibriSpeechDataLoader:\n",
    "\n",
    "    @staticmethod\n",
    "    def read_flac(file_name):\n",
    "        speech, samplerate = sf.read(file_name)\n",
    "        assert samplerate == 16000, \"read_flac: only 16kHz supported!\"\n",
    "        return speech\n",
    "\n",
    "    # Required methods\n",
    "    def __init__(self, config, samples_limit=300):\n",
    "        \"\"\"Constructor\n",
    "        :param config: data loader specific config\n",
    "        \"\"\"\n",
    "        self.samples_limit = samples_limit\n",
    "        self._data_dir = config[\"data_source\"]\n",
    "        self._ds = []\n",
    "        self._prepare_dataset()\n",
    "\n",
    "    def __len__(self):\n",
    "        \"\"\"Returns size of the dataset\"\"\"\n",
    "        return len(self._ds)\n",
    "\n",
    "    def __getitem__(self, index):\n",
    "        \"\"\"\n",
    "        Returns annotation, data and metadata at the specified index.\n",
    "        Possible formats:\n",
    "        (index, annotation), data\n",
    "        (index, annotation), data, metadata\n",
    "        \"\"\"\n",
    "        label = self._ds[index][0]\n",
    "        inputs = {'inputs': np.expand_dims(self._ds[index][1], axis=0)}\n",
    "        return label, inputs\n",
    "\n",
    "    # Methods specific to the current implementation\n",
    "    def _prepare_dataset(self):\n",
    "        pattern = re.compile(r'([0-9\\-]+)\\s+(.+)')\n",
    "        data_folder = Path(self._data_dir)\n",
    "        txts = list(data_folder.glob('**/*.txt'))\n",
    "        counter = 0\n",
    "        for txt in txts:\n",
    "            content = txt.open().readlines()\n",
    "            for line in content:\n",
    "                res = pattern.search(line)\n",
    "                if not res:\n",
    "                    continue\n",
    "                name = res.group(1)\n",
    "                transcript = res.group(2)\n",
    "                fname = txt.parent / name\n",
    "                fname = fname.with_suffix('.flac')\n",
    "                identifier = str(fname.relative_to(data_folder))\n",
    "                self._ds.append(((counter, transcript.upper()), LibriSpeechDataLoader.read_flac(os.path.join(self._data_dir, identifier))))\n",
    "                counter += 1\n",
    "                if counter >= self.samples_limit:\n",
    "                    # Limit exceeded\n",
    "                    return"
   ]
  },
  {
   "cell_type": "code",
   "execution_count": null,
   "outputs": [],
   "source": [
    "class MetricWER:\n",
    "    alphabet = [\n",
    "        \"<pad>\", \"<s>\", \"</s>\", \"<unk>\", \"|\",\n",
    "        \"e\", \"t\", \"a\", \"o\", \"n\", \"i\", \"h\", \"s\", \"r\", \"d\", \"l\", \"u\",\n",
    "        \"m\", \"w\", \"c\", \"f\", \"g\", \"y\", \"p\", \"b\", \"v\", \"k\", \"'\", \"x\", \"j\", \"q\", \"z\"]\n",
    "    words_delimiter = '|'\n",
    "    pad_token = '<pad>'\n",
    "\n",
    "    @staticmethod\n",
    "    def decode_logits(logits):\n",
    "        decoding_vocab = dict(enumerate(MetricWER.alphabet))\n",
    "        token_ids = np.squeeze(np.argmax(logits, -1))\n",
    "        tokens = [decoding_vocab[idx] for idx in token_ids]\n",
    "        tokens = [token_group[0] for token_group in groupby(tokens)]\n",
    "        tokens = [t for t in tokens if t != MetricWER.pad_token]\n",
    "        res_string = ''.join([t if t != MetricWER.words_delimiter else ' ' for t in tokens]).strip()\n",
    "        res_string = ' '.join(res_string.split(' '))\n",
    "        res_string = res_string.lower()\n",
    "        return res_string\n",
    "\n",
    "    # Required methods\n",
    "    def __init__(self):\n",
    "        self._name = \"WER\"\n",
    "        self._sum_score = 0\n",
    "        self._sum_words = 0\n",
    "        self._cur_score = 0\n",
    "        self._decoding_vocab = dict(enumerate(self.alphabet))\n",
    "\n",
    "    @property\n",
    "    def value(self):\n",
    "        \"\"\"Returns accuracy metric value for the last model output.\"\"\"\n",
    "        return {self._name: self._cur_score}\n",
    "\n",
    "    @property\n",
    "    def avg_value(self):\n",
    "        \"\"\"Returns accuracy metric value for all model outputs.\"\"\"\n",
    "        return {self._name: self._sum_score / self._sum_words if self._sum_words != 0 else 0}\n",
    "\n",
    "    def update(self, output, target):\n",
    "        \"\"\"\n",
    "        Updates prediction matches.\n",
    "\n",
    "        :param output: model output\n",
    "        :param target: annotations\n",
    "        \"\"\"\n",
    "        decoded = [self.decode_logits(i) for i in output]\n",
    "        target = [i.lower() for i in target]\n",
    "        assert len(output) == len(target), \"sizes of output and target mismatch!\"\n",
    "        for i in range(len(output)):\n",
    "            self._get_metric_per_sample(decoded[i], target[i])\n",
    "\n",
    "    def reset(self):\n",
    "        \"\"\"\n",
    "        Resets collected matches\n",
    "        \"\"\"\n",
    "        self._sum_score = 0\n",
    "        self._sum_words = 0\n",
    "\n",
    "    def get_attributes(self):\n",
    "        \"\"\"\n",
    "        Returns a dictionary of metric attributes {metric_name: {attribute_name: value}}.\n",
    "        Required attributes: 'direction': 'higher-better' or 'higher-worse'\n",
    "                             'type': metric type\n",
    "        \"\"\"\n",
    "        return {self._name: {\"direction\": \"higher-worse\", \"type\": \"WER\"}}\n",
    "\n",
    "    # Methods specific to the current implementation\n",
    "    def _get_metric_per_sample(self, annotation, prediction):\n",
    "        cur_score = self._editdistance_eval(annotation.split(), prediction.split())\n",
    "        cur_words = len(annotation.split())\n",
    "\n",
    "        self._sum_score += cur_score\n",
    "        self._sum_words += cur_words\n",
    "        self._cur_score = cur_score / cur_words\n",
    "\n",
    "        result = cur_score / cur_words if cur_words != 0 else 0\n",
    "        return result\n",
    "\n",
    "    def _editdistance_eval(self, source, target):\n",
    "        n, m = len(source), len(target)\n",
    "\n",
    "        distance = np.zeros((n + 1, m + 1), dtype=int)\n",
    "        distance[:, 0] = np.arange(0, n + 1)\n",
    "        distance[0, :] = np.arange(0, m + 1)\n",
    "\n",
    "        for i in range(1, n + 1):\n",
    "            for j in range(1, m + 1):\n",
    "                cost = 0 if source[i - 1] == target[j - 1] else 1\n",
    "\n",
    "                distance[i][j] = min(distance[i - 1][j] + 1,\n",
    "                                     distance[i][j - 1] + 1,\n",
    "                                     distance[i - 1][j - 1] + cost)\n",
    "        return distance[n][m]"
   ],
   "metadata": {
    "collapsed": false
   }
  },
  {
   "attachments": {},
   "cell_type": "markdown",
   "id": "9bbbca4a",
   "metadata": {
    "id": "CclWk-fVd9Wi"
   },
   "source": [
    "## Run Quantization\n",
    "[NNCF](https://github.com/openvinotoolkit/nncf) provides a suite of advanced algorithms for Neural Networks inference optimization in OpenVINO with minimal accuracy drop.\n",
    "> **Note**: NNCF Post-training Quantization is available as a preview feature in OpenVINO 2022.3 release.\n",
    "Fully functional support will be provided in the next releases.\n",
    "\n",
    "Create a quantized model from the pre-trained `FP16` model and the calibration dataset. The optimization process contains the following steps:\n",
    "    1. Create a Dataset for quantization.\n",
    "    2. Run `nncf.quantize` for getting an optimized model.\n",
    "    3. Serialize OpenVINO IR model using `openvino.runtime.serialize` function"
   ]
  },
  {
   "cell_type": "code",
   "execution_count": null,
   "id": "16457bd4",
   "metadata": {
    "id": "PiAvrwo0tr6Z",
    "tags": [],
    "test_replace": {
     "\"stat_subset_size\": 300,": "\"stat_subset_size\": 3,"
    }
   },
   "outputs": [],
   "source": [
    "import nncf\n",
    "from nncf.quantization.advanced_parameters import AdvancedQuantizationParameters, RangeEstimatorParameters\n",
    "from nncf.quantization.range_estimator import StatisticsCollectorParameters, StatisticsType, AggregatorType\n",
    "from nncf.parameters import ModelType\n",
    "\n",
    "model = None\n",
    "\n",
    "def transform_fn(data_item):\n",
    "    \"\"\"\n",
    "    Extract the model's input from the data item.\n",
    "    The data item here is the data item that is returned from the data source per iteration.\n",
    "    This function should be passed when the data item cannot be used as model's input.\n",
    "    \"\"\"\n",
    "    _, inputs = data_item\n",
    "\n",
    "    return inputs[\"inputs\"]\n",
    "\n",
    "\n",
    "dataset_config = {\"data_source\": os.path.join(DATA_DIR, \"LibriSpeech/dev-clean\")}\n",
    "data_loader = LibriSpeechDataLoader(dataset_config, samples_limit=4)\n",
    "calibration_dataset = nncf.Dataset(data_loader, transform_fn)\n",
    "\n",
    "\n",
    "quantized_model = nncf.quantize(\n",
    "    ov_model,\n",
    "    calibration_dataset,\n",
    "    model_type=ModelType.TRANSFORMER,\n",
    "    ignored_scope=nncf.IgnoredScope(\n",
    "        names=[\n",
    "            \"/wav2vec2/feature_extractor/conv_layers.1/conv/Conv\",\n",
    "            '/wav2vec2/encoder/layers.3/attention/v_proj/MatMul',\n",
    "            '/wav2vec2/encoder/layers.4/attention/Reshape',\n",
    "            '/wav2vec2/feature_extractor/conv_layers.3/conv/Conv',\n",
    "            '/wav2vec2/feature_extractor/conv_layers.4/conv/Conv',\n",
    "            '/wav2vec2/encoder/pos_conv_embed/conv/Conv/WithoutBiases'\n",
    "        ],\n",
    "    ),\n",
    "    advanced_parameters=AdvancedQuantizationParameters(\n",
    "        activations_range_estimator_params= RangeEstimatorParameters(\n",
    "            min=StatisticsCollectorParameters(\n",
    "                statistics_type=StatisticsType.MIN,\n",
    "                aggregator_type=AggregatorType.MIN\n",
    "            ),\n",
    "            max=StatisticsCollectorParameters(\n",
    "                statistics_type=StatisticsType.QUANTILE,\n",
    "                aggregator_type=AggregatorType.MEAN,\n",
    "                quantile_outlier_prob=0.0001\n",
    "            ),\n",
    "        )\n",
    "    )\n",
    ")"
   ]
  },
  {
   "cell_type": "code",
   "execution_count": null,
   "id": "a05b3999",
   "metadata": {
    "id": "hPj_fcDAG8xG"
   },
   "outputs": [],
   "source": [
    "MODEL_NAME='quantized_wav2vec2_base'\n",
    "quantized_model_path = Path(f\"{MODEL_NAME}_openvino_model/{MODEL_NAME}_quantized.xml\")\n",
    "serialize(quantized_model, str(quantized_model_path))"
   ]
  },
  {
   "cell_type": "markdown",
   "id": "754b4d84",
   "metadata": {},
   "source": [
    "## Model Usage Example with Inference Pipeline\n",
    "Both initial (`FP16`) and quantized (`INT8`) models are exactly the same in use.\n",
    "\n",
    "Start with taking one example from the dataset to show inference steps for it."
   ]
  },
  {
   "attachments": {},
   "cell_type": "markdown",
   "id": "7538271f",
   "metadata": {},
   "source": [
    "Next, load the quantized model to the inference pipeline."
   ]
  },
  {
   "cell_type": "code",
   "execution_count": null,
   "id": "0431ac4f",
   "metadata": {},
   "outputs": [],
   "source": [
    "audio = LibriSpeechDataLoader.read_flac(f'{DATA_DIR}/LibriSpeech/test-clean/121/127105/121-127105-0017.flac')\n",
    "\n",
    "ipd.Audio(audio, rate=16000)"
   ]
  },
  {
   "cell_type": "code",
   "execution_count": null,
   "outputs": [],
   "source": [
    "core = Core()\n",
    "\n",
    "compiled_model = core.compile_model(model=quantized_model, device_name='CPU')\n",
    "\n",
    "input_data = np.expand_dims(audio, axis=0)\n",
    "output_layer = compiled_model.outputs[0]"
   ],
   "metadata": {
    "collapsed": false
   }
  },
  {
   "cell_type": "markdown",
   "id": "7d8274a6",
   "metadata": {},
   "source": [
    "Next, make a prediction."
   ]
  },
  {
   "cell_type": "code",
   "execution_count": null,
   "id": "4fc43396",
   "metadata": {},
   "outputs": [],
   "source": [
    "predictions = compiled_model([input_data])[output_layer]"
   ]
  },
  {
   "cell_type": "markdown",
   "id": "ca4095f9",
   "metadata": {},
   "source": [
    "Now, you just need to decode predicted probabilities to text, using tokenizer from `MetricWER` class.\n",
    "\n",
    "Alternatively, use a built-in `Wav2Vec2Processor` tokenizer  from the `transformers` package."
   ]
  },
  {
   "cell_type": "code",
   "execution_count": null,
   "id": "516f6acc",
   "metadata": {},
   "outputs": [],
   "source": [
    "predicted_text = MetricWER.decode_logits(predictions)\n",
    "\n",
    "predicted_text"
   ]
  },
  {
   "attachments": {},
   "cell_type": "markdown",
   "id": "4f67f6a2",
   "metadata": {
    "id": "vQACMfAUo52V",
    "tags": []
   },
   "source": [
    "## Validate model accuracy on dataset\n",
    "The code below is used for running model inference on a single sample from the dataset. It contains the following steps:\n",
    "\n",
    "* Define dataloader for test dataset.\n",
    "* Define functions to get inference for PyTorch and OpenVINO models.\n",
    "* Define functions to compute Word Error Rate"
   ]
  },
  {
   "cell_type": "code",
   "execution_count": null,
   "outputs": [],
   "source": [
    "from tqdm.notebook import tqdm\n",
    "\n",
    "import numpy as np\n",
    "\n",
    "\n",
    "dataset_config = {\"data_source\": os.path.join(DATA_DIR, \"LibriSpeech/test-clean\")}\n",
    "test_data_loader = LibriSpeechDataLoader(dataset_config, samples_limit=4)\n",
    "\n",
    "\n",
    "# inference function for pytorch\n",
    "def torch_infer(model, sample):\n",
    "    output = model(torch.Tensor(sample[1]['inputs'])).logits\n",
    "    output = output.detach().cpu().numpy()\n",
    "\n",
    "    return output\n",
    "\n",
    "\n",
    "# inference function for openvino\n",
    "def ov_infer(model, sample):\n",
    "    output = model.output(0)\n",
    "    output = model(np.array(sample[1]['inputs']))[output]\n",
    "\n",
    "    return output\n",
    "\n",
    "\n",
    "def compute_wer(dataset, model, infer_fn):\n",
    "    wer = MetricWER()\n",
    "    for sample in tqdm(dataset):\n",
    "        # run infer function on sample\n",
    "        output = infer_fn(model, sample)\n",
    "        # update metric on sample result\n",
    "        wer.update(output, [sample[0][1]])\n",
    "\n",
    "    return wer.avg_value"
   ],
   "metadata": {
    "collapsed": false
   }
  },
  {
   "cell_type": "markdown",
   "source": [
    "Now, compute WER for the original PyTorch model, OpenVINO IR model and quantized model."
   ],
   "metadata": {
    "collapsed": false
   }
  },
  {
   "cell_type": "code",
   "execution_count": null,
   "outputs": [],
   "source": [
    "compiled_fp32_ov_model = core.compile_model(ov_model)\n",
    "\n",
    "pt_result = compute_wer(test_data_loader, torch_model, torch_infer)\n",
    "ov_fp32_result = compute_wer(test_data_loader, compiled_fp32_ov_model, ov_infer)\n",
    "quantized_result = compute_wer(test_data_loader, compiled_model, ov_infer)\n",
    "\n",
    "print(f'[PyTorch]   Word Error Rate: {pt_result[\"WER\"]:.4f}')\n",
    "print(f'[OpenVino]  Word Error Rate: {ov_fp32_result[\"WER\"]:.4f}')\n",
    "print(f'[Quantized OpenVino]  Word Error Rate: {quantized_result[\"WER\"]:.4f}')"
   ],
   "metadata": {
    "collapsed": false
   }
  },
  {
   "cell_type": "markdown",
   "source": [
    "## Compare Performance of the Original and Quantized Models\n",
    "Finally, use [Benchmark Tool](https://docs.openvino.ai/2023.0/openvino_inference_engine_tools_benchmark_tool_README.html) to measure the inference performance of the `FP16` and `INT8` models.\n",
    "\n",
    "> **NOTE**: For more accurate performance, it is recommended to run `benchmark_app` in a terminal/command prompt after closing other applications. Run `benchmark_app -m model.xml -d CPU` to benchmark async inference on CPU for one minute. Change `CPU` to `GPU` to benchmark on GPU. Run `benchmark_app --help` to see an overview of all command-line options."
   ],
   "metadata": {
    "collapsed": false
   }
  },
  {
   "cell_type": "code",
   "execution_count": null,
   "outputs": [],
   "source": [
    "# Inference FP16 model (OpenVINO IR)\n",
<<<<<<< HEAD
    "! benchmark_app -m $ir_model_path -shape [1,30480] -d CPU -api async"
   ],
   "metadata": {
    "collapsed": false
   }
=======
    "! benchmark_app -m $ir_model_xml -shape \"[1,30480]\" -d CPU -api async"
   ]
>>>>>>> db8a6faf
  },
  {
   "cell_type": "code",
   "execution_count": null,
   "outputs": [],
   "source": [
    "# Inference INT8 model (OpenVINO IR)\n",
<<<<<<< HEAD
    "! benchmark_app -m $quantized_model_path -shape [1,30480] -d CPU -api async"
   ],
   "metadata": {
    "collapsed": false
   }
=======
    "! benchmark_app -m $compressed_model_xml -shape \"[1,30480]\" -d CPU -api async"
   ]
>>>>>>> db8a6faf
  }
 ],
 "metadata": {
  "kernelspec": {
   "display_name": "Python 3",
   "language": "python",
   "name": "python3"
  },
  "language_info": {
   "codemirror_mode": {
    "name": "ipython",
    "version": 3
   },
   "file_extension": ".py",
   "mimetype": "text/x-python",
   "name": "python",
   "nbconvert_exporter": "python",
   "pygments_lexer": "ipython3",
   "version": "3.8.10"
  },
  "vscode": {
   "interpreter": {
    "hash": "916dbcbb3f70747c44a77c7bcd40155683ae19c65e1c03b4aa3499c5328201f1"
   }
  }
 },
 "nbformat": 4,
 "nbformat_minor": 5
}<|MERGE_RESOLUTION|>--- conflicted
+++ resolved
@@ -8,11 +8,7 @@
    },
    "source": [
     "# Quantize Speech Recognition Models with OpenVINO™ Post-Training Optimization Tool ​\n",
-<<<<<<< HEAD
     "This tutorial demonstrates how to apply `INT8` quantization to the speech recognition model, known as [Wav2Vec2](https://huggingface.co/docs/transformers/model_doc/wav2vec2), using the NNCF (Neural Network Compression Framework) 8-bit quantization in post-training mode (without the fine-tuning pipeline). This notebook uses a fine-tuned [Wav2Vec2-Base-960h](https://huggingface.co/facebook/wav2vec2-base-960h) [PyTorch](https://pytorch.org/) model trained on the [LibriSpeech ASR corpus](https://www.openslr.org/12). The tutorial is designed to be extendable to custom models and datasets. It consists of the following steps:\n",
-=======
-    "This tutorial demonstrates how to apply `INT8` quantization to the speech recognition model, known as [Wav2Vec2](https://huggingface.co/docs/transformers/model_doc/wav2vec2), using the [Post-Training Optimization Tool API (POT API)](https://docs.openvino.ai/2023.0/pot_compression_api_README.html) (part of the [OpenVINO Toolkit](https://docs.openvino.ai/)). This notebook uses a fine-tuned [Wav2Vec2-Base-960h](https://huggingface.co/facebook/wav2vec2-base-960h) [PyTorch](https://pytorch.org/) model trained on the [LibriSpeech ASR corpus](https://www.openslr.org/12). The tutorial is designed to be extendable to custom models and datasets. It consists of the following steps:\n",
->>>>>>> db8a6faf
     "\n",
     "- Download and prepare the Wav2Vec2 model and LibriSpeech dataset.\n",
     "- Define data loading and accuracy validation functionality.\n",
@@ -115,13 +111,6 @@
   {
    "cell_type": "code",
    "execution_count": null,
-<<<<<<< HEAD
-=======
-   "id": "eb2f6d66",
-   "metadata": {
-    "id": "r5as0_Yg0uQX"
-   },
->>>>>>> db8a6faf
    "outputs": [],
    "source": [
     "BATCH_SIZE = 1\n",
@@ -162,13 +151,6 @@
   {
    "cell_type": "code",
    "execution_count": null,
-<<<<<<< HEAD
-=======
-   "id": "20aeea80",
-   "metadata": {
-    "id": "-6P0c_960uR5"
-   },
->>>>>>> db8a6faf
    "outputs": [],
    "source": [
     "from openvino.tools import mo\n",
@@ -700,16 +682,11 @@
    "outputs": [],
    "source": [
     "# Inference FP16 model (OpenVINO IR)\n",
-<<<<<<< HEAD
-    "! benchmark_app -m $ir_model_path -shape [1,30480] -d CPU -api async"
-   ],
-   "metadata": {
-    "collapsed": false
-   }
-=======
-    "! benchmark_app -m $ir_model_xml -shape \"[1,30480]\" -d CPU -api async"
-   ]
->>>>>>> db8a6faf
+    "! benchmark_app -m $ir_model_path -shape \"[1,30480]\" -d CPU -api async"
+   ],
+   "metadata": {
+    "collapsed": false
+   }
   },
   {
    "cell_type": "code",
@@ -717,16 +694,11 @@
    "outputs": [],
    "source": [
     "# Inference INT8 model (OpenVINO IR)\n",
-<<<<<<< HEAD
-    "! benchmark_app -m $quantized_model_path -shape [1,30480] -d CPU -api async"
-   ],
-   "metadata": {
-    "collapsed": false
-   }
-=======
-    "! benchmark_app -m $compressed_model_xml -shape \"[1,30480]\" -d CPU -api async"
-   ]
->>>>>>> db8a6faf
+    "! benchmark_app -m $quantized_model_path -shape \"[1,30480]\" -d CPU -api async"
+   ],
+   "metadata": {
+    "collapsed": false
+   }
   }
  ],
  "metadata": {
