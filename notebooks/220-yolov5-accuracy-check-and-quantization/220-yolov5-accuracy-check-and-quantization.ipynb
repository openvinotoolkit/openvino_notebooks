--- conflicted
+++ resolved
@@ -66,14 +66,10 @@
    "source": [
     "### Conversion of the YOLOv5 model to OpenVINO\n",
     "1. Convert Pytorch model to ONNX\n",
-<<<<<<< HEAD
     "    \n",
     "2. Convert ONNX to OpenVINO\n",
     "    \n",
     "    Call the OpenVINO Model Optimizer tool to convert the ONNX model to OpenVINO IR, with FP16 precision."
-=======
-    "2. Convert ONNX to OpenVINO"
->>>>>>> 41b580b9
    ]
   },
   {
@@ -83,17 +79,12 @@
    "metadata": {},
    "outputs": [],
    "source": [
-<<<<<<< HEAD
     "print(\"Convert PyTorch model to ONNX Model:\")\n",
-=======
-    "print(\"Convert PyTorch model to OpenVINO IR:\")\n",
->>>>>>> 41b580b9
     "command_export = f'{\"cd yolov5 && python export.py --weights yolov5m/yolov5m.pt --imgsz 640 --batch-size 1 --include onnx \"}'\n",
     "display(Markdown(f\"`{command_export}`\"))\n",
     "! $command_export\n",
     "\n",
     "print(\"Convert ONNX model to OpenVINO IR:\")\n",
-<<<<<<< HEAD
     "onnx_path = \"./yolov5/yolov5m/yolov5m.onnx\"\n",
     "IMAGE_HEIGHT = 640\n",
     "IMAGE_WIDTH = 640\n",
@@ -102,31 +93,13 @@
     "# Construct the command for Model Optimizer.\n",
     "command_mo = f\"\"\"mo\n",
     "                 --input_model \"{onnx_path}\"\n",
-    "                 --input_shape \"[1,3, {IMAGE_HEIGHT}, {IMAGE_WIDTH}]\"\n",
+    "                 --input_shape \"[1, 3, {IMAGE_HEIGHT}, {IMAGE_WIDTH}]\"\n",
     "                 --data_type FP16\n",
     "                 --output_dir \"{model_output_path}\"\n",
     "                 \"\"\"\n",
     "command_mo = \" \".join(command_mo.split())\n",
     "display(Markdown(f\"`{command_mo}`\"))\n",
     "! $command_mo"
-=======
-    "onnx_path=\"./yolov5/yolov5m/yolov5m.onnx\"\n",
-    "IMAGE_HEIGHT=640\n",
-    "IMAGE_WIDTH=640\n",
-    "model_output_path=\"./yolov5/yolov5m/yolov5m_openvino_model/\"\n",
-    "\n",
-    "# Construct the command for Model Optimizer.\n",
-    "command_mo= f\"\"\"mo\n",
-    "                 --input_model \"{onnx_path}\"\n",
-    "                 --input_shape \"[1, 3, {IMAGE_HEIGHT}, {IMAGE_WIDTH}]\"\n",
-    "                 --data_type FP16\n",
-    "                 --output_dir \"{model_output_path}\"\n",
-    "                 \"\"\"\n",
-    "command_mo= \" \".join(command_mo.split())\n",
-    "print(\"Model Optimizer command to convert the ONNX model to OpenVINO:\")\n",
-    "display(Markdown(f\"`{command_mo}`\"))\n",
-    "!$command_mo"
->>>>>>> 41b580b9
    ]
   },
   {
