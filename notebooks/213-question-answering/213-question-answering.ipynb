--- conflicted
+++ resolved
@@ -452,17 +452,7 @@
     "        print(\"Error: Empty context or outside paragraphs\")\n",
     "        return\n",
     "\n",
-<<<<<<< HEAD
-    "    while True:\n",
-    "        question = input()\n",
-    "        # If no question - break.\n",
-    "        if question == \"\":\n",
-    "            break\n",
-    "\n",
-    "        # Measure the processing time.\n",
-=======
     "    if example_question is not None:\n",
->>>>>>> 150ba387
     "        start_time = time.perf_counter()\n",
     "        answer, score = get_best_answer(question=example_question, context=context)\n",
     "        end_time = time.perf_counter()\n",
@@ -512,11 +502,7 @@
     "\n",
     "If you want to stop the processing just put an empty string.\n",
     "\n",
-<<<<<<< HEAD
     "**First, run the code below. If you want to run it in interactive mode set `example_question` as `None`, run the code, and then put your questions in the box.**"
-=======
-    "*Note: Firstly, run the code below. If you want to run it in interactive mode set `example_question` as `None`, run the code, and then put your questions in the box.*"
->>>>>>> 150ba387
    ]
   },
   {
@@ -559,11 +545,7 @@
     "\n",
     "If you want to stop the processing just put an empty string.\n",
     "\n",
-<<<<<<< HEAD
     "**First, run the code below and then put your questions in the box.**"
-=======
-    "*Note: Firstly, run the code below. If you want to run it in interactive mode set `example_question` as `None`, run the code, and then put your questions in the box.*"
->>>>>>> 150ba387
    ]
   },
   {
