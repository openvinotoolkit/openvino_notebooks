{
 "cells": [
  {
   "cell_type": "markdown",
   "source": [
    "# Tensorflow training OpenVINO\n"
   ],
   "metadata": {}
  },
  {
   "cell_type": "code",
   "execution_count": null,
   "source": [
    "# @title Licensed under the Apache License, Version 2.0 (the \"License\");\n",
    "# you may not use this file except in compliance with the License.\n",
    "# You may obtain a copy of the License at\n",
    "#\n",
    "# https://www.apache.org/licenses/LICENSE-2.0\n",
    "#\n",
    "# Unless required by applicable law or agreed to in writing, software\n",
    "# distributed under the License is distributed on an \"AS IS\" BASIS,\n",
    "# WITHOUT WARRANTIES OR CONDITIONS OF ANY KIND, either express or implied.\n",
    "# See the License for the specific language governing permissions and\n",
    "# limitations under the License.\n",
    "\n",
    "# Copyright 2018 The TensorFlow Authors"
   ],
   "outputs": [],
   "metadata": {}
  },
  {
   "cell_type": "markdown",
   "source": [
    "## From Training to Deployment with TensorFlow and OpenVINO \n",
    "\n",
    "This example demonstrates how to train, convert, and deploy an image classification model with TensorFlow and OpenVINO. This particular notebook shows the process where we perform the inference step on the freshly trained model. \n",
    "\n",
    "The training code is based on the official TensorFlow Image Classification Tutorial: (https://www.tensorflow.org/tutorials/images/classification).\n",
    "\n",
    "The **flower_ir.bin** and **flower_ir.xml** (pre-trained models) can be obtained by executing the code with 'Runtime->Run All' or the Ctrl+F9 command. \n"
   ],
   "metadata": {
    "id": "KwQtSOz0VrVX"
   }
  },
  {
   "cell_type": "markdown",
   "source": [
    "## TensorFlow Image Classification Training"
   ],
   "metadata": {}
  },
  {
   "cell_type": "markdown",
   "source": [
    "The first part of the tutorial shows how to classify images of flowers (based on the TensorFlow's official tutorial). It creates an image classifier using a `keras.Sequential` model, and loads data using `preprocessing.image_dataset_from_directory`. You will gain practical experience with the following concepts:\n",
    "\n",
    "* Efficiently loading a dataset off disk.\n",
    "* Identifying overfitting and applying techniques to mitigate it, including data augmentation and Dropout.\n",
    "\n",
    "This tutorial follows a basic machine learning workflow:\n",
    "\n",
    "1. Examine and understand data\n",
    "2. Build an input pipeline\n",
    "3. Build the model\n",
    "4. Train the model\n",
    "5. Test the model"
   ],
   "metadata": {
    "id": "gN7G9GFmVrVY"
   }
  },
  {
   "cell_type": "markdown",
   "source": [
    "## Import TensorFlow and other libraries"
   ],
   "metadata": {
    "id": "zF9uvbXNVrVY"
   }
  },
  {
   "cell_type": "code",
   "execution_count": null,
   "source": [
    "import matplotlib.pyplot as plt\n",
    "import numpy as np\n",
    "import os\n",
    "import PIL\n",
    "from PIL import Image\n",
    "from pathlib import Path\n",
    "import sys\n",
    "import subprocess\n",
    "import urllib\n",
    "\n",
    "import mo_tf\n",
    "from openvino.inference_engine import IECore\n",
    "\n",
    "import tensorflow as tf\n",
    "from tensorflow import keras\n",
    "from tensorflow.keras import layers\n",
    "from tensorflow.keras.models import Sequential"
   ],
   "outputs": [],
   "metadata": {
    "id": "L1WtoaOHVrVh"
   }
  },
  {
   "cell_type": "markdown",
   "source": [
    "## Download and explore the dataset"
   ],
   "metadata": {
    "id": "UZZI6lNkVrVm"
   }
  },
  {
   "cell_type": "markdown",
   "source": [
    "This tutorial uses a dataset of about 3,700 photos of flowers. The dataset contains 5 sub-directories, one per class:\n",
    "\n",
    "```\n",
    "flower_photo/\n",
    "  daisy/\n",
    "  dandelion/\n",
    "  roses/\n",
    "  sunflowers/\n",
    "  tulips/\n",
    "```"
   ],
   "metadata": {
    "id": "DPHx8-t-VrVo"
   }
  },
  {
   "cell_type": "code",
   "execution_count": null,
   "source": [
    "import pathlib\n",
    "dataset_url = \"https://storage.googleapis.com/download.tensorflow.org/example_images/flower_photos.tgz\"\n",
    "data_dir = tf.keras.utils.get_file('flower_photos', origin=dataset_url, untar=True)\n",
    "data_dir = pathlib.Path(data_dir)"
   ],
   "outputs": [],
   "metadata": {
    "id": "57CcilYSG0zv"
   }
  },
  {
   "cell_type": "markdown",
   "source": [
    "After downloading, you should now have a copy of the dataset available. There are 3,670 total images:"
   ],
   "metadata": {
    "id": "VpmywIlsVrVx"
   }
  },
  {
   "cell_type": "code",
   "execution_count": null,
   "source": [
    "image_count = len(list(data_dir.glob('*/*.jpg')))\n",
    "print(image_count)"
   ],
   "outputs": [],
   "metadata": {
    "id": "SbtTDYhOHZb6"
   }
  },
  {
   "cell_type": "markdown",
   "source": [
    "Here are some roses:"
   ],
   "metadata": {
    "id": "PVmwkOSdHZ5A"
   }
  },
  {
   "cell_type": "code",
   "execution_count": null,
   "source": [
    "roses = list(data_dir.glob('roses/*'))\n",
    "PIL.Image.open(str(roses[0]))"
   ],
   "outputs": [],
   "metadata": {
    "id": "N1loMlbYHeiJ"
   }
  },
  {
   "cell_type": "code",
   "execution_count": null,
   "source": [
    "PIL.Image.open(str(roses[1]))"
   ],
   "outputs": [],
   "metadata": {
    "id": "RQbZBOTLHiUP"
   }
  },
  {
   "cell_type": "markdown",
   "source": [
    "And some tulips:"
   ],
   "metadata": {
    "id": "DGEqiBbRHnyI"
   }
  },
  {
   "cell_type": "code",
   "execution_count": null,
   "source": [
    "tulips = list(data_dir.glob('tulips/*'))\n",
    "PIL.Image.open(str(tulips[0]))"
   ],
   "outputs": [],
   "metadata": {
    "id": "HyQkfPGdHilw"
   }
  },
  {
   "cell_type": "code",
   "execution_count": null,
   "source": [
    "PIL.Image.open(str(tulips[1]))"
   ],
   "outputs": [],
   "metadata": {
    "id": "wtlhWJPAHivf"
   }
  },
  {
   "cell_type": "markdown",
   "source": [
    "## Load using keras.preprocessing\n",
    "\n",
    "Let's load these images off disk using the helpful [image_dataset_from_directory](https://www.tensorflow.org/api_docs/python/tf/keras/preprocessing/image_dataset_from_directory) utility. This will take you from a directory of images on disk to a `tf.data.Dataset` in just a couple lines of code. If you like, you can also write your own data loading code from scratch by visiting the [load images](https://www.tensorflow.org/tutorials/load_data/images) tutorial."
   ],
   "metadata": {
    "id": "gIjgz7_JIo_m"
   }
  },
  {
   "cell_type": "markdown",
   "source": [
    "## Create a dataset"
   ],
   "metadata": {
    "id": "xyDNn9MbIzfT"
   }
  },
  {
   "cell_type": "markdown",
   "source": [
    "Define some parameters for the loader:"
   ],
   "metadata": {
    "id": "anqiK_AGI086"
   }
  },
  {
   "cell_type": "code",
   "execution_count": null,
   "source": [
    "batch_size = 32\n",
    "img_height = 180\n",
    "img_width = 180"
   ],
   "outputs": [],
   "metadata": {
    "id": "H74l2DoDI2XD"
   }
  },
  {
   "cell_type": "markdown",
   "source": [
    "It's good practice to use a validation split when developing your model. Let's use 80% of the images for training, and 20% for validation."
   ],
   "metadata": {
    "id": "pFBhRrrEI49z"
   }
  },
  {
   "cell_type": "code",
   "execution_count": null,
   "source": [
    "train_ds = tf.keras.preprocessing.image_dataset_from_directory(\n",
    "  data_dir,\n",
    "  validation_split=0.2,\n",
    "  subset=\"training\",\n",
    "  seed=123,\n",
    "  image_size=(img_height, img_width),\n",
    "  batch_size=batch_size)"
   ],
   "outputs": [],
   "metadata": {
    "id": "fIR0kRZiI_AT"
   }
  },
  {
   "cell_type": "code",
   "execution_count": null,
   "source": [
    "val_ds = tf.keras.preprocessing.image_dataset_from_directory(\n",
    "  data_dir,\n",
    "  validation_split=0.2,\n",
    "  subset=\"validation\",\n",
    "  seed=123,\n",
    "  image_size=(img_height, img_width),\n",
    "  batch_size=batch_size)"
   ],
   "outputs": [],
   "metadata": {
    "id": "iscU3UoVJBXj"
   }
  },
  {
   "cell_type": "markdown",
   "source": [
    "You can find the class names in the `class_names` attribute on these datasets. These correspond to the directory names in alphabetical order."
   ],
   "metadata": {
    "id": "WLQULyAvJC3X"
   }
  },
  {
   "cell_type": "code",
   "execution_count": null,
   "source": [
    "class_names = train_ds.class_names\n",
    "print(class_names)"
   ],
   "outputs": [],
   "metadata": {
    "id": "ZHAxkHX5JD3k"
   }
  },
  {
   "cell_type": "markdown",
   "source": [
    "## Visualize the data\n",
    "\n",
    "Here are the first 9 images from the training dataset."
   ],
   "metadata": {
    "id": "_uoVvxSLJW9m"
   }
  },
  {
   "cell_type": "code",
   "execution_count": null,
   "source": [
    "import matplotlib.pyplot as plt\n",
    "\n",
    "plt.figure(figsize=(10, 10))\n",
    "for images, labels in train_ds.take(1):\n",
    "  for i in range(9):\n",
    "    ax = plt.subplot(3, 3, i + 1)\n",
    "    plt.imshow(images[i].numpy().astype(\"uint8\"))\n",
    "    plt.title(class_names[labels[i]])\n",
    "    plt.axis(\"off\")"
   ],
   "outputs": [],
   "metadata": {
    "id": "wBmEA9c0JYes"
   }
  },
  {
   "cell_type": "markdown",
   "source": [
    "You will train a model using these datasets by passing them to `model.fit` in a moment. If you like, you can also manually iterate over the dataset and retrieve batches of images:"
   ],
   "metadata": {
    "id": "5M6BXtXFJdW0"
   }
  },
  {
   "cell_type": "code",
   "execution_count": null,
   "source": [
    "for image_batch, labels_batch in train_ds:\n",
    "  print(image_batch.shape)\n",
    "  print(labels_batch.shape)\n",
    "  break"
   ],
   "outputs": [],
   "metadata": {
    "id": "2-MfMoenJi8s"
   }
  },
  {
   "cell_type": "markdown",
   "source": [
    "The `image_batch` is a tensor of the shape `(32, 180, 180, 3)`. This is a batch of 32 images of shape `180x180x3` (the last dimension refers to color channels RGB). The `label_batch` is a tensor of the shape `(32,)`, these are corresponding labels to the 32 images. \n",
    "\n",
    "You can call `.numpy()` on the `image_batch` and `labels_batch` tensors to convert them to a `numpy.ndarray`.\n"
   ],
   "metadata": {
    "id": "Wj4FrKxxJkoW"
   }
  },
  {
   "cell_type": "markdown",
   "source": [
    "## Configure the dataset for performance\n",
    "\n",
    "Let's make sure to use buffered prefetching so you can yield data from disk without having I/O become blocking. These are two important methods you should use when loading data.\n",
    "\n",
    "`Dataset.cache()` keeps the images in memory after they're loaded off disk during the first epoch. This will ensure the dataset does not become a bottleneck while training your model. If your dataset is too large to fit into memory, you can also use this method to create a performant on-disk cache.\n",
    "\n",
    "`Dataset.prefetch()` overlaps data preprocessing and model execution while training. \n",
    "\n",
    "Interested readers can learn more about both methods, as well as how to cache data to disk in the [data performance guide](https://www.tensorflow.org/guide/data_performance#prefetching)."
   ],
   "metadata": {
    "id": "4Dr0at41KcAU"
   }
  },
  {
   "cell_type": "code",
   "execution_count": null,
   "source": [
    "# AUTOTUNE = tf.data.AUTOTUNE\n",
    "AUTOTUNE = tf.data.experimental.AUTOTUNE\n",
    "train_ds = train_ds.cache().shuffle(1000).prefetch(buffer_size=AUTOTUNE)\n",
    "val_ds = val_ds.cache().prefetch(buffer_size=AUTOTUNE)"
   ],
   "outputs": [],
   "metadata": {
    "id": "nOjJSm7DKoZA"
   }
  },
  {
   "cell_type": "markdown",
   "source": [
    "## Standardize the data"
   ],
   "metadata": {
    "id": "8GUnmPF4JvEf"
   }
  },
  {
   "cell_type": "markdown",
   "source": [
    "The RGB channel values are in the `[0, 255]` range. This is not ideal for a neural network; in general you should seek to make your input values small. Here, you will standardize values to be in the `[0, 1]` range by using a Rescaling layer."
   ],
   "metadata": {
    "id": "e56VXHMWJxYT"
   }
  },
  {
   "cell_type": "code",
   "execution_count": null,
   "source": [
    "normalization_layer = layers.experimental.preprocessing.Rescaling(1./255)"
   ],
   "outputs": [],
   "metadata": {
    "id": "PEYxo2CTJvY9"
   }
  },
  {
   "cell_type": "markdown",
   "source": [
    "Note: The Keras Preprocessing utilities and layers introduced in this section are currently experimental and may change."
   ],
   "metadata": {
    "id": "8aGpkwFaIw4i"
   }
  },
  {
   "cell_type": "markdown",
   "source": [
    "There are two ways to use this layer. You can apply it to the dataset by calling map:"
   ],
   "metadata": {
    "id": "Bl4RmanbJ4g0"
   }
  },
  {
   "cell_type": "code",
   "execution_count": null,
   "source": [
    "normalized_ds = train_ds.map(lambda x, y: (normalization_layer(x), y))\n",
    "image_batch, labels_batch = next(iter(normalized_ds))\n",
    "first_image = image_batch[0]\n",
    "# Notice the pixels values are now in `[0,1]`.\n",
    "print(np.min(first_image), np.max(first_image)) "
   ],
   "outputs": [],
   "metadata": {
    "id": "X9o9ESaJJ502"
   }
  },
  {
   "cell_type": "markdown",
   "source": [
    "Or, you can include the layer inside your model definition, which can simplify deployment. Let's use the second approach here."
   ],
   "metadata": {
    "id": "XWEOmRSBJ9J8"
   }
  },
  {
   "cell_type": "markdown",
   "source": [
    "Note: you previously resized images using the `image_size` argument of `image_dataset_from_directory`. If you want to include the resizing logic in your model as well, you can use the [Resizing](https://www.tensorflow.org/api_docs/python/tf/keras/layers/experimental/preprocessing/Resizing) layer."
   ],
   "metadata": {
    "id": "XsRk1xCwKZR4"
   }
  },
  {
   "cell_type": "markdown",
   "source": [
    "## Create the model\n",
    "\n",
    "The model consists of three convolution blocks with a max pool layer in each of them. There's a fully connected layer with 128 units on top of it that is activated by a `relu` activation function. This model has not been tuned for high accuracy, the goal of this tutorial is to show a standard approach. "
   ],
   "metadata": {
    "id": "WcUTyDOPKucd"
   }
  },
  {
   "cell_type": "code",
   "execution_count": null,
   "source": [
    "num_classes = 5\n",
    "\n",
    "model = Sequential([\n",
    "  layers.experimental.preprocessing.Rescaling(1./255, input_shape=(img_height, img_width, 3)),\n",
    "  layers.Conv2D(16, 3, padding='same', activation='relu'),\n",
    "  layers.MaxPooling2D(),\n",
    "  layers.Conv2D(32, 3, padding='same', activation='relu'),\n",
    "  layers.MaxPooling2D(),\n",
    "  layers.Conv2D(64, 3, padding='same', activation='relu'),\n",
    "  layers.MaxPooling2D(),\n",
    "  layers.Flatten(),\n",
    "  layers.Dense(128, activation='relu'),\n",
    "  layers.Dense(num_classes)\n",
    "])"
   ],
   "outputs": [],
   "metadata": {
    "id": "QR6argA1K074"
   }
  },
  {
   "cell_type": "markdown",
   "source": [
    "## Compile the model\n",
    "\n",
    "For this tutorial, choose the `optimizers.Adam` optimizer and `losses.SparseCategoricalCrossentropy` loss function. To view training and validation accuracy for each training epoch, pass the `metrics` argument."
   ],
   "metadata": {
    "id": "EaKFzz72Lqpg"
   }
  },
  {
   "cell_type": "code",
   "execution_count": null,
   "source": [
    "model.compile(optimizer='adam',\n",
    "              loss=tf.keras.losses.SparseCategoricalCrossentropy(from_logits=True),\n",
    "              metrics=['accuracy'])"
   ],
   "outputs": [],
   "metadata": {
    "id": "jloGNS1MLx3A"
   }
  },
  {
   "cell_type": "markdown",
   "source": [
    "## Model summary\n",
    "\n",
    "View all the layers of the network using the model's `summary` method.\n",
    "\n",
    "> **NOTE:** This section is commented out for performance reasons. Please feel free to uncomment these to compare the results."
   ],
   "metadata": {
    "id": "aMJ4DnuJL55A"
   }
  },
  {
   "cell_type": "code",
   "execution_count": null,
   "source": [
    "# model.summary()"
   ],
   "outputs": [],
   "metadata": {
    "id": "llLYH-BXL7Xe"
   }
  },
  {
   "cell_type": "markdown",
   "source": [
    "## Train the model"
   ],
   "metadata": {
    "id": "NiYHcbvaL9H-"
   }
  },
  {
   "cell_type": "code",
   "execution_count": null,
   "source": [
    "# epochs=10\n",
    "# history = model.fit(\n",
    "#   train_ds,\n",
    "#   validation_data=val_ds,\n",
    "#   epochs=epochs\n",
    "# )"
   ],
   "outputs": [],
   "metadata": {
    "id": "5fWToCqYMErH"
   }
  },
  {
   "cell_type": "markdown",
   "source": [
    "## Visualize training results"
   ],
   "metadata": {
    "id": "SyFKdQpXMJT4"
   }
  },
  {
   "cell_type": "markdown",
   "source": [
    "Create plots of loss and accuracy on the training and validation sets."
   ],
   "metadata": {
    "id": "dFvOvmAmMK9w"
   }
  },
  {
   "cell_type": "code",
   "execution_count": null,
   "source": [
    "# acc = history.history['accuracy']\n",
    "# val_acc = history.history['val_accuracy']\n",
    "\n",
    "# loss = history.history['loss']\n",
    "# val_loss = history.history['val_loss']\n",
    "\n",
    "# epochs_range = range(epochs)\n",
    "\n",
    "# plt.figure(figsize=(8, 8))\n",
    "# plt.subplot(1, 2, 1)\n",
    "# plt.plot(epochs_range, acc, label='Training Accuracy')\n",
    "# plt.plot(epochs_range, val_acc, label='Validation Accuracy')\n",
    "# plt.legend(loc='lower right')\n",
    "# plt.title('Training and Validation Accuracy')\n",
    "\n",
    "# plt.subplot(1, 2, 2)\n",
    "# plt.plot(epochs_range, loss, label='Training Loss')\n",
    "# plt.plot(epochs_range, val_loss, label='Validation Loss')\n",
    "# plt.legend(loc='upper right')\n",
    "# plt.title('Training and Validation Loss')\n",
    "# plt.show()"
   ],
   "outputs": [],
   "metadata": {
    "id": "jWnopEChMMCn"
   }
  },
  {
   "cell_type": "markdown",
   "source": [
    "As you can see from the plots, training accuracy and validation accuracy are off by large margin and the model has achieved only around 60% accuracy on the validation set.\n",
    "\n",
    "Let's look at what went wrong and try to increase the overall performance of the model."
   ],
   "metadata": {
    "id": "hO_jT7HwMrEn"
   }
  },
  {
   "cell_type": "markdown",
   "source": [
    "## Overfitting"
   ],
   "metadata": {
    "id": "hqtyGodAMvNV"
   }
  },
  {
   "cell_type": "markdown",
   "source": [
    "In the plots above, the training accuracy is increasing linearly over time, whereas validation accuracy stalls around 60% in the training process. Also, the difference in accuracy between training and validation accuracy is noticeable—a sign of [overfitting](https://www.tensorflow.org/tutorials/keras/overfit_and_underfit).\n",
    "\n",
    "When there are a small number of training examples, the model sometimes learns from noises or unwanted details from training examples—to an extent that it negatively impacts the performance of the model on new examples. This phenomenon is known as overfitting. It means that the model will have a difficult time generalizing on a new dataset.\n",
    "\n",
    "There are multiple ways to fight overfitting in the training process. In this tutorial, you'll use *data augmentation* and add *Dropout* to your model."
   ],
   "metadata": {
    "id": "ixsz9XFfMxcu"
   }
  },
  {
   "cell_type": "markdown",
   "source": [
    "## Data augmentation"
   ],
   "metadata": {
    "id": "BDMfYqwmM1C-"
   }
  },
  {
   "cell_type": "markdown",
   "source": [
    "Overfitting generally occurs when there are a small number of training examples. [Data augmentation](https://www.tensorflow.org/tutorials/images/data_augmentation) takes the approach of generating additional training data from your existing examples by augmenting them using random transformations that yield believable-looking images. This helps expose the model to more aspects of the data and generalize better.\n",
    "\n",
    "You will implement data augmentation using the layers from `tf.keras.layers.experimental.preprocessing`. These can be included inside your model like other layers, and run on the GPU."
   ],
   "metadata": {
    "id": "GxYwix81M2YO"
   }
  },
  {
   "cell_type": "code",
   "execution_count": null,
   "source": [
    "data_augmentation = keras.Sequential(\n",
    "  [\n",
    "    layers.experimental.preprocessing.RandomFlip(\"horizontal\", \n",
    "                                                 input_shape=(img_height, \n",
    "                                                              img_width,\n",
    "                                                              3)),\n",
    "    layers.experimental.preprocessing.RandomRotation(0.1),\n",
    "    layers.experimental.preprocessing.RandomZoom(0.1),\n",
    "  ]\n",
    ")"
   ],
   "outputs": [],
   "metadata": {
    "id": "9J80BAbIMs21"
   }
  },
  {
   "cell_type": "markdown",
   "source": [
    "Let's visualize what a few augmented examples look like by applying data augmentation to the same image several times:"
   ],
   "metadata": {
    "id": "PN4k1dK3S6eV"
   }
  },
  {
   "cell_type": "code",
   "execution_count": null,
   "source": [
    "plt.figure(figsize=(10, 10))\n",
    "for images, _ in train_ds.take(1):\n",
    "  for i in range(9):\n",
    "    augmented_images = data_augmentation(images)\n",
    "    ax = plt.subplot(3, 3, i + 1)\n",
    "    plt.imshow(augmented_images[0].numpy().astype(\"uint8\"))\n",
    "    plt.axis(\"off\")"
   ],
   "outputs": [],
   "metadata": {
    "id": "7Z90k539S838"
   }
  },
  {
   "cell_type": "markdown",
   "source": [
    "You will use data augmentation to train a model in a moment."
   ],
   "metadata": {
    "id": "tsjXCBLYYNs5"
   }
  },
  {
   "cell_type": "markdown",
   "source": [
    "## Dropout\n",
    "\n",
    "Another technique to reduce overfitting is to introduce [Dropout](https://developers.google.com/machine-learning/glossary#dropout_regularization) to the network, a form of *regularization*.\n",
    "\n",
    "When you apply Dropout to a layer it randomly drops out (by setting the activation to zero) a number of output units from the layer during the training process. Dropout takes a fractional number as its input value, in the form such as 0.1, 0.2, 0.4, etc. This means dropping out 10%, 20% or 40% of the output units randomly from the applied layer.\n",
    "\n",
    "Let's create a new neural network using `layers.Dropout`, then train it using augmented images."
   ],
   "metadata": {
    "id": "ZeD3bXepYKXs"
   }
  },
  {
   "cell_type": "code",
   "execution_count": null,
   "source": [
    "model = Sequential([\n",
    "  data_augmentation,\n",
    "  layers.experimental.preprocessing.Rescaling(1./255),\n",
    "  layers.Conv2D(16, 3, padding='same', activation='relu'),\n",
    "  layers.MaxPooling2D(),\n",
    "  layers.Conv2D(32, 3, padding='same', activation='relu'),\n",
    "  layers.MaxPooling2D(),\n",
    "  layers.Conv2D(64, 3, padding='same', activation='relu'),\n",
    "  layers.MaxPooling2D(),\n",
    "  layers.Dropout(0.2),\n",
    "  layers.Flatten(),\n",
    "  layers.Dense(128, activation='relu'),\n",
    "  layers.Dense(num_classes)\n",
    "])"
   ],
   "outputs": [],
   "metadata": {
    "id": "2Zeg8zsqXCsm"
   }
  },
  {
   "cell_type": "markdown",
   "source": [
    "## Compile and train the model"
   ],
   "metadata": {
    "id": "L4nEcuqgZLbi"
   }
  },
  {
   "cell_type": "code",
   "execution_count": null,
   "source": [
    "model.compile(optimizer='adam',\n",
    "              loss=tf.keras.losses.SparseCategoricalCrossentropy(from_logits=True),\n",
    "              metrics=['accuracy'])"
   ],
   "outputs": [],
   "metadata": {
    "id": "EvyAINs9ZOmJ"
   }
  },
  {
   "cell_type": "code",
   "execution_count": null,
   "source": [
    "model.summary()"
   ],
   "outputs": [],
   "metadata": {
    "id": "wWLkKoKjZSoC"
   }
  },
  {
   "cell_type": "code",
   "execution_count": null,
<<<<<<< HEAD
   "metadata": {
    "id": "PiAvrwo0tr6Z",
    "tags": [],
    "test_replace": {
     "epochs = 15": "epochs = 1"
    }
   },
   "outputs": [],
=======
>>>>>>> 5a05879b
   "source": [
    "epochs = 15\n",
    "history = model.fit(\n",
    "  train_ds,\n",
    "  validation_data=val_ds,\n",
    "  epochs=epochs\n",
    ")"
   ],
   "outputs": [],
   "metadata": {
    "id": "LWS-vvNaZDag"
   }
  },
  {
   "cell_type": "markdown",
   "source": [
    "## Visualize training results\n",
    "\n",
    "After applying data augmentation and Dropout, there is less overfitting than before, and training and validation accuracy are closer aligned. "
   ],
   "metadata": {
    "id": "Lkdl8VsBbZOu"
   }
  },
  {
   "cell_type": "code",
   "execution_count": null,
   "source": [
    "acc = history.history['accuracy']\n",
    "val_acc = history.history['val_accuracy']\n",
    "\n",
    "loss = history.history['loss']\n",
    "val_loss = history.history['val_loss']\n",
    "\n",
    "epochs_range = range(epochs)\n",
    "\n",
    "plt.figure(figsize=(8, 8))\n",
    "plt.subplot(1, 2, 1)\n",
    "plt.plot(epochs_range, acc, label='Training Accuracy')\n",
    "plt.plot(epochs_range, val_acc, label='Validation Accuracy')\n",
    "plt.legend(loc='lower right')\n",
    "plt.title('Training and Validation Accuracy')\n",
    "\n",
    "plt.subplot(1, 2, 2)\n",
    "plt.plot(epochs_range, loss, label='Training Loss')\n",
    "plt.plot(epochs_range, val_loss, label='Validation Loss')\n",
    "plt.legend(loc='upper right')\n",
    "plt.title('Training and Validation Loss')\n",
    "plt.show()"
   ],
   "outputs": [],
   "metadata": {
    "id": "dduoLfKsZVIA"
   }
  },
  {
   "cell_type": "markdown",
   "source": [
    "## Predict on new data"
   ],
   "metadata": {
    "id": "dtv5VbaVb-3W"
   }
  },
  {
   "cell_type": "markdown",
   "source": [
    "Finally, let's use our model to classify an image that wasn't included in the training or validation sets."
   ],
   "metadata": {
    "id": "10buWpJbcCQz"
   }
  },
  {
   "cell_type": "markdown",
   "source": [
    "Note: Data augmentation and Dropout layers are inactive at inference time."
   ],
   "metadata": {
    "id": "NKgMZ4bDcHf7"
   }
  },
  {
   "cell_type": "code",
   "execution_count": null,
   "source": [
    "sunflower_url = \"https://storage.googleapis.com/download.tensorflow.org/example_images/592px-Red_sunflower.jpg\"\n",
    "sunflower_path = tf.keras.utils.get_file('Red_sunflower', origin=sunflower_url)\n",
    "\n",
    "img = keras.preprocessing.image.load_img(\n",
    "    sunflower_path, target_size=(img_height, img_width)\n",
    ")\n",
    "img_array = keras.preprocessing.image.img_to_array(img)\n",
    "img_array = tf.expand_dims(img_array, 0) # Create a batch\n",
    "\n",
    "predictions = model.predict(img_array)\n",
    "score = tf.nn.softmax(predictions[0])\n",
    "\n",
    "print(\n",
    "    \"This image most likely belongs to {} with a {:.2f} percent confidence.\"\n",
    "    .format(class_names[np.argmax(score)], 100 * np.max(score))\n",
    ")"
   ],
   "outputs": [],
   "metadata": {
    "id": "dC40sRITBSsQ",
    "tags": []
   }
  },
  {
   "cell_type": "markdown",
   "source": [
    "## Save the TensorFlow Model"
   ],
   "metadata": {}
  },
  {
   "cell_type": "code",
   "execution_count": null,
   "source": [
    "#save the trained model - a new folder flower will be created\n",
    "#and the file \"saved_model.pb\" is the pre-trained model\n",
    "model_dir = \"model\"\n",
    "model_fname = f\"{model_dir}/flower\"\n",
    "model.save(model_fname)"
   ],
   "outputs": [],
   "metadata": {}
  },
  {
   "cell_type": "markdown",
   "source": [
    "## Convert the TensorFlow model with OpenVINO Model Optimizer"
   ],
   "metadata": {}
  },
  {
   "cell_type": "code",
   "execution_count": null,
   "source": [
    "# The paths of the source and converted models\n",
    "model_name = \"flower\"\n",
    "model_path = Path(model_fname)\n",
    "ir_data_type = \"FP16\"\n",
    "ir_model_name = \"flower_ir\"\n",
    "\n",
    "# Get the path to the Model Optimizer script\n",
    "mo_path = str(Path(mo_tf.__file__))\n",
    "\n",
    "# Construct the command for Model Optimizer\n",
    "mo_command = f\"\"\"\"{sys.executable}\"\n",
    "                 \"{mo_path}\" \n",
    "                 --saved_model_dir \"{model_fname}\"\n",
    "                 --input_shape \"[1,180,180,3]\" \n",
    "                 --data_type \"{ir_data_type}\" \n",
    "                 --output_dir \"{model_fname}\"\n",
    "                 --model_name \"{ir_model_name}\"\n",
    "                 \"\"\"\n",
    "mo_command = \" \".join(mo_command.split())\n",
    "print(\"Model Optimizer command to convert TensorFlow to OpenVINO:\")\n",
    "print(mo_command)"
   ],
   "outputs": [],
   "metadata": {}
  },
  {
   "cell_type": "code",
   "execution_count": null,
   "source": [
    "# Run the Model Optimizer (overwrites the older model)\n",
    "print(\"Exporting TensorFlow model to IR... This may take a few minutes.\")\n",
    "mo_result = %sx $mo_command\n",
    "print(\"\\n\".join(mo_result))"
   ],
   "outputs": [],
   "metadata": {}
  },
  {
   "cell_type": "markdown",
   "source": [
    "## Preprocessing Image Function"
   ],
   "metadata": {}
  },
  {
   "cell_type": "code",
   "execution_count": null,
   "source": [
    "def pre_process_image(imagePath, img_height=180):\n",
    "    # Model input format\n",
    "    n, c, h, w = [1, 3, img_height, img_height]\n",
    "    image = Image.open(imagePath)\n",
    "    image = image.resize((h, w), resample=Image.BILINEAR)\n",
    "\n",
    "    # Normalize to keep data between 0 - 1\n",
    "    image = np.array(image) \n",
    "\n",
    "    # Change data layout from HWC to CHW\n",
    "    image = image.transpose((2, 0, 1))\n",
    "    input_image = image.reshape((n, c, h, w))\n",
    "\n",
    "    return input_image"
   ],
   "outputs": [],
   "metadata": {}
  },
  {
   "cell_type": "markdown",
   "source": [
    "## OpenVINO Inference Engine Setup"
   ],
   "metadata": {}
  },
  {
   "cell_type": "code",
   "execution_count": null,
   "source": [
    "class_names=[\"daisy\", \"dandelion\", \"roses\", \"sunflowers\", \"tulips\"]\n",
    "\n",
    "model_xml = f\"{model_fname}/flower_ir.xml\"\n",
    "\n",
    "# Load network to the plugin\n",
    "ie = IECore()\n",
    "net = ie.read_network(model=model_xml)\n",
    "\n",
    "# Neural Compute Stick\n",
    "# exec_net = ie.load_network(network=net, device_name=\"MYRIAD\")\n",
    "exec_net = ie.load_network(network=net, device_name=\"CPU\")\n",
    "\n",
    "del net\n",
    "\n",
    "input_layer = next(iter(exec_net.input_info))\n",
    "output_layer = next(iter(exec_net.outputs))"
   ],
   "outputs": [],
   "metadata": {}
  },
  {
   "cell_type": "markdown",
   "source": [
    "## Run the Inference Step"
   ],
   "metadata": {}
  },
  {
   "cell_type": "code",
   "execution_count": null,
   "source": [
    "# Run the Inference on the Input image...\n",
    "inp_img_url = \"https://upload.wikimedia.org/wikipedia/commons/4/48/A_Close_Up_Photo_of_a_Dandelion.jpg\"\n",
    "OUTPUT_DIR = \"output\"\n",
    "inp_file_name = f\"{OUTPUT_DIR}/A_Close_Up_Photo_of_a_Dandelion.jpg\"\n",
    "\n",
    "os.makedirs(OUTPUT_DIR, exist_ok=True)\n",
    "\n",
    "# Download the image from the storage\n",
    "urllib.request.urlretrieve(inp_img_url, inp_file_name)\n",
    "\n",
    "#Pre-process the image and get it ready for inference.\n",
    "input_image = pre_process_image(inp_file_name)\n",
    "\n",
    "res = exec_net.infer(inputs={input_layer: input_image})\n",
    "res = res[output_layer]\n",
    "\n",
    "score = tf.nn.softmax(res[0])\n",
    "\n",
    "#show the results\n",
    "image = Image.open(inp_file_name)\n",
    "plt.imshow(image)\n",
    "print(\n",
    "    \"This image most likely belongs to {} with a {:.2f} percent confidence.\"\n",
    "    .format(class_names[np.argmax(score)], 100 * np.max(score))\n",
    ")"
   ],
   "outputs": [],
   "metadata": {}
  },
  {
   "cell_type": "markdown",
   "source": [
    "## Thank you! "
   ],
   "metadata": {}
  }
 ],
 "metadata": {
  "accelerator": "GPU",
  "colab": {
   "collapsed_sections": [],
   "name": "classification.ipynb",
   "toc_visible": true
  },
  "kernelspec": {
   "display_name": "openvino_env",
   "language": "python",
   "name": "openvino_env"
  },
  "language_info": {
   "codemirror_mode": {
    "name": "ipython",
    "version": 3
   },
   "file_extension": ".py",
   "mimetype": "text/x-python",
   "name": "python",
   "nbconvert_exporter": "python",
   "pygments_lexer": "ipython3",
   "version": "3.7.9"
  }
 },
 "nbformat": 4,
 "nbformat_minor": 4
}<|MERGE_RESOLUTION|>--- conflicted
+++ resolved
@@ -853,7 +853,6 @@
   {
    "cell_type": "code",
    "execution_count": null,
-<<<<<<< HEAD
    "metadata": {
     "id": "PiAvrwo0tr6Z",
     "tags": [],
@@ -862,8 +861,6 @@
     }
    },
    "outputs": [],
-=======
->>>>>>> 5a05879b
    "source": [
     "epochs = 15\n",
     "history = model.fit(\n",
@@ -871,11 +868,7 @@
     "  validation_data=val_ds,\n",
     "  epochs=epochs\n",
     ")"
-   ],
-   "outputs": [],
-   "metadata": {
-    "id": "LWS-vvNaZDag"
-   }
+   ]
   },
   {
    "cell_type": "markdown",
