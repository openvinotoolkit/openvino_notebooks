--- conflicted
+++ resolved
@@ -10,13 +10,8 @@
 
 ## Notebook Contents
 
-<<<<<<< HEAD
 In this tutorial, you will use the [Deep SORT](https://arxiv.org/abs/1703.07402) algorithm to perform object tracking.
 [Ferson detection model]( https://docs.openvino.ai/latest/omz_models_model_person_detection_0202.html) is deployed to detect the person in each frame of the video, and [reidentification model]( https://docs.openvino.ai/latest/omz_models_model_person_reidentification_retail_0287.html) is used to output embedding vector to match a pair of images of a person by the cosine distance.
-=======
-In this case, we use the [Deep SORT](https://arxiv.org/abs/1703.07402) algorithm to perform object tracking.
-[person detection model]( https://docs.openvino.ai/latest/omz_models_model_person_detection_0202.html) is deployed to detect the person in each frame of the video, and [reidentification model]( https://docs.openvino.ai/latest/omz_models_model_person_reidentification_retail_0287.html) is used to output embedding vector to match a pair of person images by the cosine distance.
->>>>>>> 893b6878
 
 ## Installation Instructions
 
