{
 "cells": [
  {
   "cell_type": "markdown",
   "id": "e0ae5969",
   "metadata": {
    "tags": [
     "hide"
    ],
    "pycharm": {
     "name": "#%% md\n"
    }
   },
   "source": [
    "# Notebook Utils\n",
    "\n",
    "This notebook contains helper functions and classes for use with OpenVINO™ Notebooks. The code is synchronized with the `notebook_utils.py` file in the same directory as this notebook.\n",
    "\n",
    "There are five categories:\n",
    "\n",
    "- [Files](#Files)\n",
    "- [Images](#Images)\n",
    "- [Videos](#Videos)\n",
    "- [Visualization](#Visualization)\n",
    "- [OpenVINO Tools](#OpenVINO-Tools)\n",
    "- [Checks and Alerts](#Checks-and-Alerts)\n",
    "\n",
    "Each category contains a test cell that also shows how to use the functions in the section. "
   ]
  },
  {
   "cell_type": "code",
   "execution_count": null,
   "id": "610d8c96",
   "metadata": {
    "pycharm": {
     "name": "#%%\n"
    }
   },
   "outputs": [],
   "source": [
    "import os\n",
    "import shutil\n",
    "import socket\n",
    "import threading\n",
    "import time\n",
    "import urllib\n",
    "import urllib.parse\n",
    "import urllib.request\n",
    "from os import PathLike\n",
    "from pathlib import Path\n",
    "from typing import Callable, List, NamedTuple, Optional, Tuple\n",
    "\n",
    "import cv2\n",
    "import matplotlib\n",
    "import matplotlib.pyplot as plt\n",
    "import numpy as np\n",
    "from async_pipeline import AsyncPipeline\n",
    "from IPython.display import HTML, Image, clear_output, display\n",
    "from matplotlib.lines import Line2D\n",
    "from models import model\n",
    "from openvino.runtime import Core, get_version\n",
    "from tqdm.notebook import tqdm_notebook"
   ]
  },
  {
   "cell_type": "markdown",
   "id": "9e8b4817",
   "metadata": {
    "pycharm": {
     "name": "#%% md\n"
    }
   },
   "source": [
    "## Files\n",
    "\n",
    "Load an image, download a file, download an OpenVINO IR model, and create a progress bar to show download progress."
   ]
  },
  {
   "cell_type": "code",
   "execution_count": null,
   "id": "1584d210",
   "metadata": {
    "pycharm": {
     "name": "#%%\n"
    }
   },
   "outputs": [],
   "source": [
    "def load_image(path: str) -> np.ndarray:\n",
    "    \"\"\"\n",
    "    Loads an image from `path` and returns it as BGR numpy array. The `path` variable\n",
    "    should point to an image file, either a local filename or a url. The image is\n",
    "    not stored to the filesystem. Use the `download_file` function to download and\n",
    "    store an image.\n",
    "\n",
    "    :param path: Local path name or URL to image.\n",
    "    :return: image as BGR numpy array\n",
    "    \"\"\"\n",
    "    if path.startswith(\"http\"):\n",
    "        # Set User-Agent to Mozilla because some websites block\n",
    "        # requests with User-Agent Python.\n",
    "        request = urllib.request.Request(path, headers={\"User-Agent\": \"Mozilla/5.0\"})\n",
    "        response = urllib.request.urlopen(request)\n",
    "        array = np.asarray(bytearray(response.read()), dtype=\"uint8\")\n",
    "        image = cv2.imdecode(array, -1)  # Loads the image as BGR.\n",
    "    else:\n",
    "        image = cv2.imread(path)\n",
    "    return image\n",
    "\n",
    "\n",
    "class DownloadProgressBar(tqdm_notebook):\n",
    "    \"\"\"\n",
    "    TQDM Progress bar for downloading files with urllib.request.urlretrieve\n",
    "    \"\"\"\n",
    "\n",
    "    def update_to(self, block_num: int, block_size: int, total_size: int):\n",
    "        downloaded = block_num * block_size\n",
    "        if downloaded <= total_size:\n",
    "            self.update(downloaded - self.n)\n",
    "\n",
    "\n",
    "def download_file(\n",
    "    url: PathLike,\n",
    "    filename: PathLike = None,\n",
    "    directory: PathLike = None,\n",
    "    show_progress: bool = True,\n",
    "    silent: bool = False,\n",
    "    timeout: int = 10,\n",
    ") -> str:\n",
    "    \"\"\"\n",
    "    Download a file from a url and save it to the local filesystem. The file is saved to the\n",
    "    current directory by default, or to `directory` if specified. If a filename is not given,\n",
    "    the filename of the URL will be used.\n",
    "\n",
    "    :param url: URL that points to the file to download.\n",
    "    :param filename: A name of the local file to save. It should point to the name of the file only,\n",
    "                     not the full path. If set to None, the filename from the url will be used\n",
    "    :param directory: A directory to save the file to. It will be created if it does not exist\n",
    "                      If set to None, the file will be saved to the current working directory.\n",
    "    :param show_progress: If set to True, shows an TQDM ProgressBar.\n",
    "    :param silent: If set to True, does not print a message if the file already exists.\n",
    "    :param timeout: number of seconds before cancelling the connection attempt\n",
    "    :return: path to downloaded file\n",
    "    \"\"\"\n",
    "    try:\n",
    "        opener = urllib.request.build_opener()\n",
    "        opener.addheaders = [(\"User-agent\", \"Mozilla/5.0\")]\n",
    "        urllib.request.install_opener(opener)\n",
    "        urlobject = urllib.request.urlopen(url, timeout=timeout)\n",
    "        if filename is None:\n",
    "            filename = urlobject.info().get_filename() or Path(urllib.parse.urlparse(url).path).name\n",
    "    except urllib.error.HTTPError as e:\n",
    "        raise Exception(f\"File downloading failed with error: {e.code} {e.msg}\") from None\n",
    "    except urllib.error.URLError as error:\n",
    "        if isinstance(error.reason, socket.timeout):\n",
    "            raise Exception(\n",
    "                \"Connection timed out. If you access the internet through a proxy server, \"\n",
    "                \"make sure the proxy is set in the shell from where you launched Jupyter. If your \"\n",
    "                \"internet connection is slow, you can call `download_file(url, timeout=30)` to \"\n",
    "                \"wait for 30 seconds before raising this error.\"\n",
    "            ) from None\n",
    "        else:\n",
    "            raise\n",
    "\n",
    "    filename = Path(filename)\n",
    "    if len(filename.parts) > 1:\n",
    "        raise ValueError(\n",
    "            \"The `filename` parameter should refer to the name of the file, excluding the directory. \"\n",
    "            \"Use the `directory` parameter to specify a target directory for the downloaded file.\"\n",
    "        )\n",
    "\n",
    "    # Create the directory if it does not exist, and add the directory to the filename.\n",
    "    if directory is not None:\n",
    "        directory = Path(directory)\n",
    "        directory.mkdir(parents=True, exist_ok=True)\n",
    "        filename = directory / Path(filename)\n",
    "\n",
    "    # Download the file if it does not exist, or if it exists with an incorrect file size.\n",
    "    urlobject_size = int(urlobject.info().get(\"Content-Length\", 0))\n",
    "    if not filename.exists() or (os.stat(filename).st_size != urlobject_size):\n",
    "        progress_callback = DownloadProgressBar(\n",
    "            total=urlobject_size,\n",
    "            unit=\"B\",\n",
    "            unit_scale=True,\n",
    "            unit_divisor=1024,\n",
    "            desc=str(filename),\n",
    "            disable=not show_progress,\n",
    "        )\n",
    "        urllib.request.urlretrieve(url, filename, reporthook=progress_callback.update_to)\n",
    "        if os.stat(filename).st_size >= urlobject_size:\n",
    "            progress_callback.update(urlobject_size - progress_callback.n)\n",
    "            progress_callback.refresh()\n",
    "    else:\n",
    "        if not silent:\n",
    "            print(f\"'{filename}' already exists.\")\n",
    "    return filename.resolve()\n",
    "\n",
    "\n",
    "def download_ir_model(model_xml_url: str, destination_folder: PathLike = None) -> PathLike:\n",
    "    \"\"\"\n",
    "    Download OpenVINO IR model from `model_xml_url`. Downloads xml and bin file of the model; the weights file is\n",
    "    assumed to exist at the same location and name as `model_xml_url` with a \".bin\" extension.\n",
    "\n",
    "    :param model_xml_url: The URL to xml file of the model to download.\n",
    "    :param destination_folder: A directory where downloaded xml and bin files of the model are saved. If set to None, model\n",
    "                               files are saved to the current directory.\n",
    "    :return: The path to downloaded xml file of the model.\n",
    "    \"\"\"\n",
    "    model_bin_url = model_xml_url[:-4] + \".bin\"\n",
    "    model_xml_path = download_file(model_xml_url, directory=destination_folder, show_progress=False)\n",
    "    download_file(model_bin_url, directory=destination_folder)\n",
    "    return model_xml_path"
   ]
  },
  {
   "cell_type": "markdown",
   "id": "407d4219",
   "metadata": {
    "tags": [
     "hide"
    ],
    "pycharm": {
     "name": "#%% md\n"
    }
   },
   "source": [
    "### Test File Functions"
   ]
  },
  {
   "cell_type": "code",
   "execution_count": null,
   "id": "fa1a0ee0",
   "metadata": {
    "tags": [
     "hide"
    ],
    "pycharm": {
     "name": "#%%\n"
    }
   },
   "outputs": [],
   "source": [
    "model_url = \"https://github.com/openvinotoolkit/openvino_notebooks/raw/main/notebooks/002-openvino-api/model/segmentation.xml\"\n",
    "download_ir_model(model_url, \"model\")\n",
    "\n",
    "assert os.path.exists(\"model/segmentation.xml\")\n",
    "assert os.path.exists(\"model/segmentation.bin\")"
   ]
  },
  {
   "cell_type": "code",
   "execution_count": null,
   "id": "51392a8e",
   "metadata": {
    "tags": [
     "hide"
    ],
    "pycharm": {
     "name": "#%%\n"
    }
   },
   "outputs": [],
   "source": [
    "url = \"https://github.com/intel-iot-devkit/safety-gear-detector-python/raw/master/resources/Safety_Full_Hat_and_Vest.mp4\"\n",
    "if os.path.exists(os.path.basename(url)):\n",
    "    os.remove(os.path.basename(url))\n",
    "video_file = download_file(url)\n",
    "print(video_file)\n",
    "assert Path(video_file).exists()"
   ]
  },
  {
   "cell_type": "code",
   "execution_count": null,
   "id": "46478651",
   "metadata": {
    "tags": [
     "hide"
    ],
    "pycharm": {
     "name": "#%%\n"
    }
   },
   "outputs": [],
   "source": [
    "url = \"https://raw.githubusercontent.com/openvinotoolkit/openvino_notebooks/main/README.md\"\n",
    "filename = \"openvino_notebooks_readme.md\"\n",
    "if os.path.exists(filename):\n",
    "    os.remove(filename)\n",
    "readme_file = download_file(url, filename=filename)\n",
    "print(readme_file)\n",
    "assert Path(readme_file).exists()"
   ]
  },
  {
   "cell_type": "code",
   "execution_count": null,
   "id": "d15056b5",
   "metadata": {
    "tags": [
     "hide"
    ],
    "pycharm": {
     "name": "#%%\n"
    }
   },
   "outputs": [],
   "source": [
    "url = \"https://raw.githubusercontent.com/openvinotoolkit/openvino_notebooks/main/README.md\"\n",
    "filename = \"openvino_notebooks_readme.md\"\n",
    "directory = \"temp\"\n",
    "video_file = download_file(\n",
    "    url, filename=filename, directory=directory, show_progress=False, silent=True\n",
    ")\n",
    "print(readme_file)\n",
    "assert Path(readme_file).exists()\n",
    "shutil.rmtree(\"temp\")"
   ]
  },
  {
   "cell_type": "markdown",
   "id": "b6f5caa5",
   "metadata": {
    "pycharm": {
     "name": "#%% md\n"
    }
   },
   "source": [
    "## Images"
   ]
  },
  {
   "cell_type": "markdown",
   "id": "9c45916c",
   "metadata": {
    "pycharm": {
     "name": "#%% md\n"
    }
   },
   "source": [
    "### Convert Pixel Data\n",
    "\n",
    "Normalize image pixel values between 0 and 1, and convert images to `RGB` and `BGR`."
   ]
  },
  {
   "cell_type": "code",
   "execution_count": null,
   "id": "4051c7ef",
   "metadata": {
    "pycharm": {
     "name": "#%%\n"
    }
   },
   "outputs": [],
   "source": [
    "def normalize_minmax(data):\n",
    "    \"\"\"\n",
    "    Normalizes the values in `data` between 0 and 1\n",
    "    \"\"\"\n",
    "    if data.max() == data.min():\n",
    "        raise ValueError(\n",
    "            \"Normalization is not possible because all elements of\"\n",
    "            f\"`data` have the same value: {data.max()}.\"\n",
    "        )\n",
    "    return (data - data.min()) / (data.max() - data.min())\n",
    "\n",
    "\n",
    "def to_rgb(image_data: np.ndarray) -> np.ndarray:\n",
    "    \"\"\"\n",
    "    Convert image_data from BGR to RGB.\n",
    "    \"\"\"\n",
    "    return cv2.cvtColor(image_data, cv2.COLOR_BGR2RGB)\n",
    "\n",
    "\n",
    "def to_bgr(image_data: np.ndarray) -> np.ndarray:\n",
    "    \"\"\"\n",
    "    Convert image_data from RGB to BGR.\n",
    "    \"\"\"\n",
    "    return cv2.cvtColor(image_data, cv2.COLOR_RGB2BGR)"
   ]
  },
  {
   "cell_type": "markdown",
   "id": "6a2ec41b",
   "metadata": {
    "tags": [
     "hide"
    ],
    "pycharm": {
     "name": "#%% md\n"
    }
   },
   "source": [
    "### Test Data Conversion Functions"
   ]
  },
  {
   "cell_type": "code",
   "execution_count": null,
   "id": "b8ae28f4",
   "metadata": {
    "tags": [
     "hide"
    ],
    "pycharm": {
     "name": "#%%\n"
    }
   },
   "outputs": [],
   "source": [
    "test_array = np.random.randint(0, 255, (100, 100, 3))\n",
    "normalized_array = normalize_minmax(test_array)\n",
    "\n",
    "assert normalized_array.min() == 0\n",
    "assert normalized_array.max() == 1"
   ]
  },
  {
   "cell_type": "code",
   "execution_count": null,
   "id": "e2922a67",
   "metadata": {
    "tags": [
     "hide"
    ],
    "pycharm": {
     "name": "#%%\n"
    }
   },
   "outputs": [],
   "source": [
    "bgr_array = np.ones((100, 100, 3), dtype=np.uint8)\n",
    "bgr_array[:, :, 0] = 0\n",
    "bgr_array[:, :, 1] = 1\n",
    "bgr_array[:, :, 2] = 2\n",
    "rgb_array = to_rgb(bgr_array)\n",
    "\n",
    "assert np.all(bgr_array[:, :, 0] == rgb_array[:, :, 2])\n",
    "\n",
    "bgr_array_converted = to_bgr(rgb_array)\n",
    "assert np.all(bgr_array_converted == bgr_array)"
   ]
  },
  {
   "cell_type": "markdown",
   "id": "8e27e37e",
   "metadata": {
    "pycharm": {
     "name": "#%% md\n"
    }
   },
   "source": [
    "## Videos"
   ]
  },
  {
   "cell_type": "markdown",
   "id": "b134d512",
   "metadata": {
    "pycharm": {
     "name": "#%% md\n"
    }
   },
   "source": [
    "### Video Player\n",
    "\n",
    "A custom video player to fulfill FPS requirements. You can set target FPS and output size, flip the video horizontally or skip first N frames."
   ]
  },
  {
   "cell_type": "code",
   "execution_count": null,
   "id": "fd5a3145",
   "metadata": {
    "pycharm": {
     "name": "#%% \n"
    }
   },
   "outputs": [],
   "source": [
    "class VideoPlayer:\n",
    "    \"\"\"\n",
    "    Custom video player to fulfill FPS requirements. You can set target FPS and output size,\n",
    "    flip the video horizontally or skip first N frames.\n",
    "\n",
    "    :param source: Video source. It could be either camera device or video file.\n",
    "    :param size: Output frame size.\n",
    "    :param flip: Flip source horizontally.\n",
    "    :param fps: Target FPS.\n",
    "    :param skip_first_frames: Skip first N frames.\n",
    "    \"\"\"\n",
    "\n",
    "    def __init__(self, source, size=None, flip=False, fps=None, skip_first_frames=0):\n",
    "        self.__cap = cv2.VideoCapture(source)\n",
    "        if not self.__cap.isOpened():\n",
    "            raise RuntimeError(\n",
    "                f\"Cannot open {'camera' if isinstance(source, int) else ''} {source}\"\n",
    "            )\n",
    "        # Skip first N frames.\n",
    "        self.__cap.set(cv2.CAP_PROP_POS_FRAMES, skip_first_frames)\n",
    "        # fps of input file\n",
    "        self.__input_fps = self.__cap.get(cv2.CAP_PROP_FPS)\n",
    "        if self.__input_fps <= 0:\n",
    "            self.__input_fps = 60\n",
    "        # target fps given by user\n",
    "        self.__output_fps = fps if fps is not None else self.__input_fps\n",
    "        self.__flip = flip\n",
    "        self.__size = None\n",
    "        self.__interpolation = None\n",
    "        if size is not None:\n",
    "            self.__cap.set(cv2.CAP_PROP_FRAME_WIDTH, size[0])\n",
    "            self.__cap.set(cv2.CAP_PROP_FRAME_HEIGHT, size[1])\n",
    "            self.__size = size\n",
    "            # AREA better for shrinking, LINEAR better for enlarging\n",
    "            self.__interpolation = (\n",
    "                cv2.INTER_AREA\n",
    "                if size[0] < self.__cap.get(cv2.CAP_PROP_FRAME_WIDTH)\n",
    "                else cv2.INTER_LINEAR\n",
    "            )\n",
    "        # first frame\n",
    "        _, self.__frame = self.__cap.read()\n",
    "        self.__lock = threading.Lock()\n",
    "        self.__thread = None\n",
    "        self.__stop = False\n",
    "\n",
    "    \"\"\"\n",
    "    Start playing.\n",
    "    \"\"\"\n",
    "\n",
    "    def start(self):\n",
    "        self.__stop = False\n",
    "        self.__thread = threading.Thread(target=self.__run, daemon=True)\n",
    "        self.__thread.start()\n",
    "\n",
    "    \"\"\"\n",
    "    Stop playing and release resources.\n",
    "    \"\"\"\n",
    "\n",
    "    def stop(self):\n",
    "        self.__stop = True\n",
    "        if self.__thread is not None:\n",
    "            self.__thread.join()\n",
    "        self.__cap.release()\n",
    "\n",
    "    def __run(self):\n",
    "        prev_time = 0\n",
    "        while not self.__stop:\n",
    "            t1 = time.time()\n",
    "            ret, frame = self.__cap.read()\n",
    "            if not ret:\n",
    "                break\n",
    "\n",
    "            # Fulfill target fps.\n",
    "            if 1 / self.__output_fps < time.time() - prev_time:\n",
    "                prev_time = time.time()\n",
    "                # Replace by current frame.\n",
    "                with self.__lock:\n",
    "                    self.__frame = frame\n",
    "\n",
    "            t2 = time.time()\n",
    "            # time to wait [s] to fulfill input fps\n",
    "            wait_time = 1 / self.__input_fps - (t2 - t1)\n",
    "            # Wait until.\n",
    "            time.sleep(max(0, wait_time))\n",
    "\n",
    "        self.__frame = None\n",
    "\n",
    "    \"\"\"\n",
    "    Get current frame.\n",
    "    \"\"\"\n",
    "\n",
    "    def next(self):\n",
    "        with self.__lock:\n",
    "            if self.__frame is None:\n",
    "                return None\n",
    "            # Need to copy frame, because it can be cached and reused if fps is low.\n",
    "            frame = self.__frame.copy()\n",
    "        if self.__size is not None:\n",
    "            frame = cv2.resize(frame, self.__size, interpolation=self.__interpolation)\n",
    "        if self.__flip:\n",
    "            frame = cv2.flip(frame, 1)\n",
    "        return frame"
   ]
  },
  {
   "cell_type": "markdown",
   "id": "8ab7b29e",
   "metadata": {
    "tags": [
     "hide"
    ],
    "pycharm": {
     "name": "#%% md\n"
    }
   },
   "source": [
    "### Test Video Player"
   ]
  },
  {
   "cell_type": "code",
   "execution_count": null,
   "id": "e3b1fc3c",
   "metadata": {
    "tags": [
     "hide"
    ],
    "pycharm": {
     "name": "#%%\n"
    }
   },
   "outputs": [],
   "source": [
    "video = \"../201-vision-monodepth/data/Coco Walking in Berkeley.mp4\"\n",
    "\n",
    "player = VideoPlayer(video, fps=15, skip_first_frames=10)\n",
    "player.start()\n",
    "for i in range(50):\n",
    "    frame = player.next()\n",
    "    _, encoded_img = cv2.imencode(\".jpg\", frame, params=[cv2.IMWRITE_JPEG_QUALITY, 90])\n",
    "    img = Image(data=encoded_img)\n",
    "    clear_output(wait=True)\n",
    "    display(img)\n",
    "\n",
    "player.stop()\n",
    "print(\"Finished\")"
   ]
  },
  {
   "cell_type": "markdown",
   "id": "b9c69891",
   "metadata": {
    "pycharm": {
     "name": "#%% md\n"
    }
   },
   "source": [
    "## Visualization"
   ]
  },
  {
   "cell_type": "markdown",
   "id": "67182f4f",
   "metadata": {
    "pycharm": {
     "name": "#%% md\n"
    }
   },
   "source": [
    "### Segmentation\n",
    "\n",
    "Define a `SegmentationMap NamedTuple` that keeps the labels and colormap for a segmentation project/dataset. Create `CityScapesSegmentation` and `BinarySegmentation SegmentationMaps`. Create a function to convert a segmentation map to an `RGB` image with a `colormap`, and to show the segmentation result as an overlay over the original image."
   ]
  },
  {
   "cell_type": "code",
   "execution_count": null,
   "id": "c8c64d62",
   "metadata": {
    "pycharm": {
     "name": "#%%\n"
    }
   },
   "outputs": [],
   "source": [
    "class Label(NamedTuple):\n",
    "    index: int\n",
    "    color: Tuple\n",
    "    name: Optional[str] = None"
   ]
  },
  {
   "cell_type": "code",
   "execution_count": null,
   "id": "693bd276",
   "metadata": {
    "pycharm": {
     "name": "#%%\n"
    }
   },
   "outputs": [],
   "source": [
    "class SegmentationMap(NamedTuple):\n",
    "    labels: List\n",
    "\n",
    "    def get_colormap(self):\n",
    "        return np.array([label.color for label in self.labels])\n",
    "\n",
    "    def get_labels(self):\n",
    "        labelnames = [label.name for label in self.labels]\n",
    "        if any(labelnames):\n",
    "            return labelnames\n",
    "        else:\n",
    "            return None"
   ]
  },
  {
   "cell_type": "code",
   "execution_count": null,
   "id": "fd88c7ae",
   "metadata": {
    "pycharm": {
     "name": "#%%\n"
    }
   },
   "outputs": [],
   "source": [
    "cityscape_labels = [\n",
    "    Label(index=0, color=(128, 64, 128), name=\"road\"),\n",
    "    Label(index=1, color=(244, 35, 232), name=\"sidewalk\"),\n",
    "    Label(index=2, color=(70, 70, 70), name=\"building\"),\n",
    "    Label(index=3, color=(102, 102, 156), name=\"wall\"),\n",
    "    Label(index=4, color=(190, 153, 153), name=\"fence\"),\n",
    "    Label(index=5, color=(153, 153, 153), name=\"pole\"),\n",
    "    Label(index=6, color=(250, 170, 30), name=\"traffic light\"),\n",
    "    Label(index=7, color=(220, 220, 0), name=\"traffic sign\"),\n",
    "    Label(index=8, color=(107, 142, 35), name=\"vegetation\"),\n",
    "    Label(index=9, color=(152, 251, 152), name=\"terrain\"),\n",
    "    Label(index=10, color=(70, 130, 180), name=\"sky\"),\n",
    "    Label(index=11, color=(220, 20, 60), name=\"person\"),\n",
    "    Label(index=12, color=(255, 0, 0), name=\"rider\"),\n",
    "    Label(index=13, color=(0, 0, 142), name=\"car\"),\n",
    "    Label(index=14, color=(0, 0, 70), name=\"truck\"),\n",
    "    Label(index=15, color=(0, 60, 100), name=\"bus\"),\n",
    "    Label(index=16, color=(0, 80, 100), name=\"train\"),\n",
    "    Label(index=17, color=(0, 0, 230), name=\"motorcycle\"),\n",
    "    Label(index=18, color=(119, 11, 32), name=\"bicycle\"),\n",
    "    Label(index=19, color=(255, 255, 255), name=\"background\"),\n",
    "]\n",
    "\n",
    "CityScapesSegmentation = SegmentationMap(cityscape_labels)\n",
    "\n",
    "binary_labels = [\n",
    "    Label(index=0, color=(255, 255, 255), name=\"background\"),\n",
    "    Label(index=1, color=(0, 0, 0), name=\"foreground\"),\n",
    "]\n",
    "\n",
    "BinarySegmentation = SegmentationMap(binary_labels)"
   ]
  },
  {
   "cell_type": "code",
   "execution_count": null,
   "id": "0fa0b5dc",
   "metadata": {
    "tags": [],
    "pycharm": {
     "name": "#%%\n"
    }
   },
   "outputs": [],
   "source": [
    "def segmentation_map_to_image(\n",
    "    result: np.ndarray, colormap: np.ndarray, remove_holes: bool = False\n",
    ") -> np.ndarray:\n",
    "    \"\"\"\n",
    "    Convert network result of floating point numbers to an RGB image with\n",
    "    integer values from 0-255 by applying a colormap.\n",
    "\n",
    "    :param result: A single network result after converting to pixel values in H,W or 1,H,W shape.\n",
    "    :param colormap: A numpy array of shape (num_classes, 3) with an RGB value per class.\n",
    "    :param remove_holes: If set to True, remove holes in the segmentation result.\n",
    "    :return: An RGB image where each pixel is an int8 value according to colormap.\n",
    "    \"\"\"\n",
    "    if len(result.shape) != 2 and result.shape[0] != 1:\n",
    "        raise ValueError(\n",
    "            f\"Expected result with shape (H,W) or (1,H,W), got result with shape {result.shape}\"\n",
    "        )\n",
    "\n",
    "    if len(np.unique(result)) > colormap.shape[0]:\n",
    "        raise ValueError(\n",
    "            f\"Expected max {colormap[0]} classes in result, got {len(np.unique(result))} \"\n",
    "            \"different output values. Make sure to convert the network output to \"\n",
    "            \"pixel values before calling this function.\"\n",
    "        )\n",
    "    elif result.shape[0] == 1:\n",
    "        result = result.squeeze(0)\n",
    "\n",
    "    result = result.astype(np.uint8)\n",
    "\n",
    "    contour_mode = cv2.RETR_EXTERNAL if remove_holes else cv2.RETR_TREE\n",
    "    mask = np.zeros((result.shape[0], result.shape[1], 3), dtype=np.uint8)\n",
    "    for label_index, color in enumerate(colormap):\n",
    "        label_index_map = result == label_index\n",
    "        label_index_map = label_index_map.astype(np.uint8) * 255\n",
    "        contours, hierarchies = cv2.findContours(\n",
    "            label_index_map, contour_mode, cv2.CHAIN_APPROX_SIMPLE\n",
    "        )\n",
    "        cv2.drawContours(\n",
    "            mask,\n",
    "            contours,\n",
    "            contourIdx=-1,\n",
    "            color=color.tolist(),\n",
    "            thickness=cv2.FILLED,\n",
    "        )\n",
    "\n",
    "    return mask\n",
    "\n",
    "\n",
    "def segmentation_map_to_overlay(image, result, alpha, colormap, remove_holes=False) -> np.ndarray:\n",
    "    \"\"\"\n",
    "    Returns a new image where a segmentation mask (created with colormap) is overlayed on\n",
    "    the source image.\n",
    "\n",
    "    :param image: Source image.\n",
    "    :param result: A single network result after converting to pixel values in H,W or 1,H,W shape.\n",
    "    :param alpha: Alpha transparency value for the overlay image.\n",
    "    :param colormap: A numpy array of shape (num_classes, 3) with an RGB value per class.\n",
    "    :param remove_holes: If set to True, remove holes in the segmentation result.\n",
    "    :return: An RGP image with segmentation mask overlayed on the source image.\n",
    "    \"\"\"\n",
    "    if len(image.shape) == 2:\n",
    "        image = np.repeat(np.expand_dims(image, -1), 3, 2)\n",
    "    mask = segmentation_map_to_image(result, colormap, remove_holes)\n",
    "    image_height, image_width = image.shape[:2]\n",
    "    mask = cv2.resize(src=mask, dsize=(image_width, image_height))\n",
    "    return cv2.addWeighted(mask, alpha, image, 1 - alpha, 0)"
   ]
  },
  {
   "cell_type": "markdown",
   "id": "72ab2c0c",
   "metadata": {
    "pycharm": {
     "name": "#%% md\n"
    }
   },
   "source": [
    "### Network Results\n",
    "\n",
    "Show network result image, optionally together with the source image and a legend with labels."
   ]
  },
  {
   "cell_type": "code",
   "execution_count": null,
   "id": "d162edd1",
   "metadata": {
    "tags": [],
    "pycharm": {
     "name": "#%%\n"
    }
   },
   "outputs": [],
   "source": [
    "def viz_result_image(\n",
    "    result_image: np.ndarray,\n",
    "    source_image: np.ndarray = None,\n",
    "    source_title: str = None,\n",
    "    result_title: str = None,\n",
    "    labels: List[Label] = None,\n",
    "    resize: bool = False,\n",
    "    bgr_to_rgb: bool = False,\n",
    "    hide_axes: bool = False,\n",
    ") -> matplotlib.figure.Figure:\n",
    "    \"\"\"\n",
    "    Show result image, optionally together with source images, and a legend with labels.\n",
    "\n",
    "    :param result_image: Numpy array of RGB result image.\n",
    "    :param source_image: Numpy array of source image. If provided, this image will be shown\n",
    "                         next to the result image. The 'source_image' is expected to be in RGB format.\n",
    "                         Set `bgr_to_rgb` to True if `source_image` is in BGR format.\n",
    "    :param source_title: Title to display for the source image.\n",
    "    :param result_title: Title to display for the result image.\n",
    "    :param labels: List of labels. If provided, a legend will be shown with the given labels.\n",
    "    :param resize: If set to True, resize the result image to the same shape as the source image.\n",
    "    :param bgr_to_rgb: If set to True, convert the source image from BGR to RGB. Use this option if\n",
    "                       `source_image` is a BGR image.\n",
    "    :param hide_axes: If set to True, do not show matplotlib axes.\n",
    "    :return: Matplotlib figure with the result image.\n",
    "    \"\"\"\n",
    "    if bgr_to_rgb:\n",
    "        source_image = to_rgb(source_image)\n",
    "    if resize:\n",
    "        result_image = cv2.resize(result_image, (source_image.shape[1], source_image.shape[0]))\n",
    "\n",
    "    num_images = 1 if source_image is None else 2\n",
    "\n",
    "    fig, ax = plt.subplots(1, num_images, figsize=(16, 8), squeeze=False)\n",
    "    if source_image is not None:\n",
    "        ax[0, 0].imshow(source_image)\n",
    "        ax[0, 0].set_title(source_title)\n",
    "\n",
    "    ax[0, num_images - 1].imshow(result_image)\n",
    "    ax[0, num_images - 1].set_title(result_title)\n",
    "\n",
    "    if hide_axes:\n",
    "        for a in ax.ravel():\n",
    "            a.axis(\"off\")\n",
    "    if labels:\n",
    "        colors = labels.get_colormap()\n",
    "        lines = [\n",
    "            Line2D(\n",
    "                [0],\n",
    "                [0],\n",
    "                color=[item / 255 for item in c.tolist()],\n",
    "                linewidth=3,\n",
    "                linestyle=\"-\",\n",
    "            )\n",
    "            for c in colors\n",
    "        ]\n",
    "        plt.legend(\n",
    "            lines,\n",
    "            labels.get_labels(),\n",
    "            bbox_to_anchor=(1, 1),\n",
    "            loc=\"upper left\",\n",
    "            prop={\"size\": 12},\n",
    "        )\n",
    "    plt.close(fig)\n",
    "    return fig"
   ]
  },
  {
   "cell_type": "markdown",
   "id": "a6f109c8-1b31-44ce-9c8e-6e52dd489994",
   "metadata": {
    "tags": [
     "hide"
    ],
    "pycharm": {
     "name": "#%% md\n"
    }
   },
   "source": [
    "### Test Visualization Functions"
   ]
  },
  {
   "cell_type": "code",
   "execution_count": null,
   "id": "2d300c70",
   "metadata": {
    "tags": [
     "hide"
    ],
    "pycharm": {
     "name": "#%%\n"
    }
   },
   "outputs": [],
   "source": [
    "testimage = np.zeros((100, 100, 3), dtype=np.uint8)\n",
    "testimage[30:80, 30:80, :] = [0, 255, 0]\n",
    "testimage[0:10, 0:10, :] = 100\n",
    "testimage[40:60, 40:60, :] = 128\n",
    "testimage[testimage == 0] = 128\n",
    "\n",
    "\n",
    "testmask1 = np.zeros((testimage.shape[:2]))\n",
    "testmask1[30:80, 30:80] = 1\n",
    "testmask1[40:50, 40:50] = 0\n",
    "testmask1[0:15, 0:10] = 2\n",
    "\n",
    "result_image_overlay = segmentation_map_to_overlay(\n",
    "    image=testimage,\n",
    "    result=testmask1,\n",
    "    alpha=0.6,\n",
    "    colormap=np.array([[0, 0, 0], [255, 0, 0], [255, 255, 0]]),\n",
    ")\n",
    "result_image = segmentation_map_to_image(testmask1, CityScapesSegmentation.get_colormap())\n",
    "result_image_no_holes = segmentation_map_to_image(\n",
    "    testmask1, CityScapesSegmentation.get_colormap(), remove_holes=True\n",
    ")\n",
    "resized_result_image = cv2.resize(result_image, (50, 50))\n",
    "overlay_result_image = segmentation_map_to_overlay(\n",
    "    testimage, testmask1, 0.6, CityScapesSegmentation.get_colormap(), remove_holes=False\n",
    ")\n",
    "\n",
    "fig1 = viz_result_image(result_image, testimage)\n",
    "fig2 = viz_result_image(result_image_no_holes, testimage, labels=CityScapesSegmentation)\n",
    "fig3 = viz_result_image(\n",
    "    resized_result_image,\n",
    "    testimage,\n",
    "    source_title=\"Source Image\",\n",
    "    result_title=\"Resized Result Image\",\n",
    "    resize=True,\n",
    ")\n",
    "fig4 = viz_result_image(\n",
    "    overlay_result_image,\n",
    "    labels=CityScapesSegmentation,\n",
    "    result_title=\"Image with Result Overlay\",\n",
    ")\n",
    "\n",
    "display(fig1, fig2, fig3, fig4)"
   ]
  },
  {
   "cell_type": "markdown",
   "id": "97885ed0-8dea-4511-8558-bf146f5ae9d9",
   "metadata": {
    "pycharm": {
     "name": "#%% md\n"
    }
   },
   "source": [
    "### Live Inference"
   ]
  },
  {
   "cell_type": "code",
   "execution_count": null,
   "id": "c3cf6f55-3d43-467b-94ed-318e345a4d1c",
   "metadata": {
    "pycharm": {
     "name": "#%%\n"
    }
   },
   "outputs": [],
   "source": [
    "def showarray(frame: np.ndarray, display_handle=None):\n",
    "    \"\"\"\n",
    "    Display `frame` array. Replace information at `display_handle` with `frame`\n",
    "    encoded as jpeg image. The `frame` array is expected to have data in BGR order.\n",
    "\n",
    "    Create a `display_handle` with: `display_handle = display(display_id=True)`\n",
    "    \"\"\"\n",
    "    _, frame = cv2.imencode(ext=\".jpeg\", img=frame)\n",
    "    if display_handle is None:\n",
    "        display_handle = display(Image(data=frame.tobytes()), display_id=True)\n",
    "    else:\n",
    "        display_handle.update(Image(data=frame.tobytes()))\n",
    "    return display_handle\n",
    "\n",
    "\n",
    "def show_live_inference(\n",
    "    ie, image_paths: List, model: model.Model, device: str, reader: Optional[Callable] = None\n",
    "):\n",
    "    \"\"\"\n",
    "    Do inference of images listed in `image_paths` on `model` on the given `device` and show\n",
    "    the results in real time in a Jupyter Notebook.\n",
    "\n",
    "    :param image_paths: List of image filenames to load.\n",
    "    :param model: Model instance for inference.\n",
    "    :param device: Name of device to perform inference on. For example: \"CPU\".\n",
    "    :param reader: Image reader. Should return a numpy array with image data.\n",
    "                   If set to None, `cv2.imread` will be used, with the `cv2.IMREAD_UNCHANGED` flag.\n",
    "    \"\"\"\n",
    "    display_handle = None\n",
    "    next_frame_id = 0\n",
    "    next_frame_id_to_show = 0\n",
    "\n",
    "    input_layer = model.net.inputs[0]\n",
    "\n",
    "    # Create asynchronous pipeline and print time it takes to load the model.\n",
    "    load_start_time = time.perf_counter()\n",
    "    pipeline = AsyncPipeline(\n",
    "        ie=ie, model=model, plugin_config={}, device=device, max_num_requests=0\n",
    "    )\n",
    "    load_end_time = time.perf_counter()\n",
    "\n",
    "    # Perform asynchronous inference.\n",
    "    start_time = time.perf_counter()\n",
    "\n",
    "    while next_frame_id < len(image_paths) - 1:\n",
    "        results = pipeline.get_result(next_frame_id_to_show)\n",
    "\n",
    "        if results:\n",
    "            # Show next result from async pipeline.\n",
    "            result, meta = results\n",
    "            display_handle = showarray(result, display_handle)\n",
    "            next_frame_id_to_show += 1\n",
    "        if pipeline.is_ready():\n",
    "            # Submit a new image to async pipeline.\n",
    "            image_path = image_paths[next_frame_id]\n",
    "            if reader is None:\n",
    "                image = cv2.imread(filename=str(image_path), flags=cv2.IMREAD_UNCHANGED)\n",
    "            else:\n",
    "                image = reader(str(image_path))\n",
    "            pipeline.submit_data(\n",
    "                inputs={input_layer: image}, id=next_frame_id, meta={\"frame\": image}\n",
    "            )\n",
    "            del image\n",
    "            next_frame_id += 1\n",
    "        else:\n",
    "            # If the pipeline is not ready yet and there are no results: wait.\n",
    "            pipeline.await_any()\n",
    "\n",
    "    pipeline.await_all()\n",
    "\n",
    "    # Show all frames that are in the pipeline after all images have been submitted.\n",
    "    while pipeline.has_completed_request():\n",
    "        results = pipeline.get_result(next_frame_id_to_show)\n",
    "        if results:\n",
    "            result, meta = results\n",
    "            display_handle = showarray(result, display_handle)\n",
    "            next_frame_id_to_show += 1\n",
    "\n",
    "    end_time = time.perf_counter()\n",
    "    duration = end_time - start_time\n",
    "    fps = len(image_paths) / duration\n",
    "    print(f\"Loaded model to {device} in {load_end_time-load_start_time:.2f} seconds.\")\n",
    "    print(f\"Total time for {next_frame_id} frames: {duration:.2f} seconds, fps:{fps:.2f}\")\n",
    "\n",
    "    del pipeline.exec_net\n",
    "    del pipeline"
   ]
  },
  {
   "cell_type": "markdown",
   "id": "45df4809-567b-4d3b-b947-d4a0ed981ce9",
   "metadata": {
    "tags": [
     "hide"
    ],
    "pycharm": {
     "name": "#%% md\n"
    }
   },
   "source": [
    "#### Test Live Inference"
   ]
  },
  {
   "cell_type": "code",
   "execution_count": null,
   "id": "4e6be35b-de7b-47b7-8cd1-f6ef96e2d0cb",
   "metadata": {
    "tags": [
     "hide"
    ],
    "pycharm": {
     "name": "#%%\n"
    }
   },
   "outputs": [],
   "source": [
    "# Test binary segmentation\n",
    "from models.custom_segmentation import SegmentationModel\n",
    "\n",
    "image_paths = sorted(list(Path(\"../111-detection-quantization/data\").glob(\"*.jpg\")))\n",
    "\n",
    "ie = Core()\n",
    "segmentation_model = SegmentationModel(\n",
    "    ie,\n",
    "    Path(\"model/segmentation.xml\"),\n",
    "    sigmoid=False,\n",
    "    colormap=np.array([[0, 0, 0], [0, 0, 255]]),\n",
    "    rgb=True,\n",
    "    rotate_and_flip=False,\n",
    ")\n",
    "\n",
    "show_live_inference(\n",
    "    ie=ie,\n",
    "    image_paths=image_paths,\n",
    "    model=segmentation_model,\n",
    "    device=\"CPU\",\n",
    "    reader=lambda x: cv2.cvtColor(cv2.imread(x), cv2.COLOR_BGR2RGB),\n",
    ")"
   ]
  },
  {
   "cell_type": "code",
   "execution_count": null,
   "id": "c42b9127-74b5-4172-8104-5aacf6a22b9c",
   "metadata": {
    "tags": [
     "hide"
    ],
    "pycharm": {
     "name": "#%%\n"
    }
   },
   "outputs": [],
   "source": [
    "# Test multiclass segmentation with different input shape.\n",
    "# This requires running the 102 notebook first, to generate the Fastseg model.\n",
    "\n",
    "fastseg_path = Path(\"../102-pytorch-onnx-to-openvino/model/fastseg1024.xml\")\n",
    "image_path = \"../102-pytorch-onnx-to-openvino/data/street.jpg\"\n",
    "\n",
    "if fastseg_path.exists():\n",
    "    image_paths = [\n",
    "        image_path,\n",
    "    ] * 5\n",
    "\n",
    "    ie = Core()\n",
    "    CityScapesSegmentation = SegmentationMap(cityscape_labels)\n",
    "    segmentation_model = SegmentationModel(\n",
    "        ie,\n",
    "        fastseg_path,\n",
    "        sigmoid=False,\n",
    "        argmax=True,\n",
    "        colormap=CityScapesSegmentation.get_colormap(),\n",
    "        rgb=True,\n",
    "    )\n",
    "    show_live_inference(ie=ie, image_paths=image_paths, model=segmentation_model, device=\"CPU\")"
   ]
  },
  {
   "cell_type": "markdown",
<<<<<<< HEAD
   "id": "13eba0a6-1494-478c-ba01-e1ed6cdee608",
   "metadata": {
    "tags": [],
    "pycharm": {
     "name": "#%% md\n"
    }
   },
   "source": [
    "## OpenVINO Tools"
   ]
  },
  {
   "cell_type": "code",
   "execution_count": null,
   "id": "0214f54b-0873-4200-8c3a-73760594cdf4",
   "metadata": {
    "pycharm": {
     "name": "#%%\n"
    }
   },
   "outputs": [],
   "source": [
    "def benchmark_model(\n",
    "    model_path: PathLike,\n",
    "    device: str = \"CPU\",\n",
    "    seconds: int = 60,\n",
    "    api: str = \"async\",\n",
    "    batch: int = 1,\n",
    "    cache_dir: PathLike = \"model_cache\",\n",
    "):\n",
    "    \"\"\"\n",
    "    Benchmark model specified in `model_path` with `benchmark_app`. Returns the output of `benchmark_app`\n",
    "    without logging info, and information about the device.\n",
    "\n",
    "    :param model_path: The path to an xml file of the OpenVINO IR model, or ONNX model.\n",
    "    :param device: A device to benchmark on. For example, \"CPU\" or \"MULTI:CPU,GPU\".\n",
    "    :param seconds: A number of seconds to run benchmark_app.\n",
    "    :param api: API. Possible options: sync or async.\n",
    "    :param batch: Batch size.\n",
    "    :param cache_dir: A directory that contains model/kernel cache files.\n",
    "    \"\"\"\n",
    "    ie = IECore()\n",
    "    model_path = Path(model_path)\n",
    "    if (\"GPU\" in device) and (\"GPU\" not in ie.available_devices):\n",
    "        raise ValueError(\n",
    "            f\"A GPU device is not available. Available devices are: {ie.available_devices}\"\n",
    "        )\n",
    "    else:\n",
    "        benchmark_command = f\"benchmark_app -m {model_path} -d {device} -t {seconds} -api {api} -b {batch} -cdir {cache_dir}\"\n",
    "        display(\n",
    "            Markdown(\n",
    "                f\"**Benchmark {model_path.name} with {device} for {seconds} seconds with {api} inference**\"\n",
    "            )\n",
    "        )\n",
    "        display(Markdown(f\"Benchmark command: `{benchmark_command}`\"))\n",
    "\n",
    "        benchmark_output = get_ipython().run_line_magic(\"sx\", \"$benchmark_command\")\n",
    "        benchmark_result = [\n",
    "            line\n",
    "            for line in benchmark_output\n",
    "            if not (line.startswith(r\"[\") or line.startswith(\"      \") or line == \"\")\n",
    "        ]\n",
    "        print(\"\\n\".join(benchmark_result))\n",
    "        print()\n",
    "        if \"MULTI\" in device:\n",
    "            devices = device.replace(\"MULTI:\", \"\").split(\",\")\n",
    "            for single_device in devices:\n",
    "                device_name = ie.get_metric(\n",
    "                    device_name=single_device, metric_name=\"FULL_DEVICE_NAME\"\n",
    "                )\n",
    "                print(f\"{single_device} device: {device_name}\")\n",
    "        else:\n",
    "            print(f\"Device: {ie.get_metric(device_name=device, metric_name='FULL_DEVICE_NAME')}\")"
   ]
  },
  {
   "cell_type": "markdown",
   "id": "bb29655c-d1d8-4f73-b56d-2389ef1cc237",
   "metadata": {
    "tags": [
     "hide"
    ],
    "pycharm": {
     "name": "#%% md\n"
    }
   },
   "source": [
    "### Test OpenVINO Tools\n"
   ]
  },
  {
   "cell_type": "code",
   "execution_count": null,
   "id": "093969fd-149d-4f6c-8e13-6ed6705170ed",
   "metadata": {
    "tags": [
     "hide"
    ],
    "pycharm": {
     "name": "#%%\n"
    }
   },
   "outputs": [],
   "source": [
    "ie = IECore()\n",
    "model_url = \"https://github.com/openvinotoolkit/openvino_notebooks/raw/main/notebooks/002-openvino-api/model/segmentation.xml\"\n",
    "model_path = download_ir_model(model_url, \"model\")\n",
    "device = \"MULTI:CPU,GPU\" if \"GPU\" in ie.available_devices else \"CPU\"\n",
    "display(Markdown(device))\n",
    "benchmark_model(model_path=model_path, device=device, seconds=5)"
   ]
  },
  {
   "cell_type": "markdown",
=======
>>>>>>> 995f04bb
   "id": "46431fa9",
   "metadata": {
    "pycharm": {
     "name": "#%% md\n"
    }
   },
   "source": [
    "## Checks and Alerts\n",
    "\n",
    "Create an alert class to show stylized info/error/warning messages and a `check_device` function that checks whether a given device is available."
   ]
  },
  {
   "cell_type": "code",
   "execution_count": null,
   "id": "7f5ccdef",
   "metadata": {
    "pycharm": {
     "name": "#%%\n"
    }
   },
   "outputs": [],
   "source": [
    "class NotebookAlert(Exception):\n",
    "    def __init__(self, message: str, alert_class: str):\n",
    "        \"\"\"\n",
    "        Show an alert box with the given message.\n",
    "\n",
    "        :param message: The message to display.\n",
    "        :param alert_class: The class for styling the message. Options: info, warning, success, danger.\n",
    "        \"\"\"\n",
    "        self.message = message\n",
    "        self.alert_class = alert_class\n",
    "        self.show_message()\n",
    "\n",
    "    def show_message(self):\n",
    "        display(HTML(f\"\"\"<div class=\"alert alert-{self.alert_class}\">{self.message}\"\"\"))\n",
    "\n",
    "\n",
    "class DeviceNotFoundAlert(NotebookAlert):\n",
    "    def __init__(self, device: str):\n",
    "        \"\"\"\n",
    "        Show a warning message about an unavailable device. This class does not check whether or\n",
    "        not the device is available, use `check_device` to check this. The `check_device` function\n",
    "        also shows the warning if the device is not found.\n",
    "\n",
    "        :param device: The unavailable device.\n",
    "        :return: A formatted alert box with the message that `device` is not available, and a list\n",
    "                 of devices that are available.\n",
    "        \"\"\"\n",
    "        ie = Core()\n",
    "        supported_devices = ie.available_devices\n",
    "        self.message = (\n",
    "            f\"Running this cell requires a {device} device, \"\n",
    "            \"which is not available on this system. \"\n",
    "        )\n",
    "        self.alert_class = \"warning\"\n",
    "        if len(supported_devices) == 1:\n",
    "            self.message += f\"The following device is available: {ie.available_devices[0]}\"\n",
    "        else:\n",
    "            self.message += (\n",
    "                \"The following devices are available: \" f\"{', '.join(ie.available_devices)}\"\n",
    "            )\n",
    "        super().__init__(self.message, self.alert_class)\n",
    "\n",
    "\n",
    "def check_device(device: str) -> bool:\n",
    "    \"\"\"\n",
    "    Check if the specified device is available on the system.\n",
    "\n",
    "    :param device: Device to check. For example, CPU, GPU.\n",
    "    :return: True if the device is available, False if not. If the device is not available,\n",
    "             a `DeviceNotFoundAlert` message will be shown.\n",
    "    \"\"\"\n",
    "    ie = Core()\n",
    "    if device not in ie.available_devices:\n",
    "        DeviceNotFoundAlert(device)\n",
    "        return False\n",
    "    else:\n",
    "        return True\n",
    "\n",
    "\n",
    "def check_openvino_version(version: str) -> bool:\n",
    "    \"\"\"\n",
    "    Check if the specified OpenVINO version is installed.\n",
    "\n",
    "    :param version: The OpenVINO version to check. Example: 2021.4.\n",
    "    :return: True if the version is installed, False if not. If the version is not installed,\n",
    "             an alert message will be shown.\n",
    "    \"\"\"\n",
    "    installed_version = get_version()\n",
    "    if version not in installed_version:\n",
    "        NotebookAlert(\n",
    "            f\"This notebook requires OpenVINO {version}. \"\n",
    "            f\"The version on your system is: <i>{installed_version}</i>.<br>\"\n",
    "            \"Run <span style='font-family:monospace'>pip install --upgrade -r requirements.txt</span> \"\n",
    "            \"in the 'openvino_env' environment to install this version. \"\n",
    "            \"See the <a href='https://github.com/openvinotoolkit/openvino_notebooks'>\"\n",
    "            \"OpenVINO Notebooks README</a> for detailed instructions\",\n",
    "            alert_class=\"danger\",\n",
    "        )\n",
    "        return False\n",
    "    else:\n",
    "        return True"
   ]
  },
  {
   "cell_type": "markdown",
   "id": "a19e1d08",
   "metadata": {
    "tags": [
     "hide"
    ],
    "pycharm": {
     "name": "#%% md\n"
    }
   },
   "source": [
    "### Test Alerts"
   ]
  },
  {
   "cell_type": "code",
   "execution_count": null,
   "id": "a7983c8f",
   "metadata": {
    "tags": [
     "hide"
    ],
    "pycharm": {
     "name": "#%%\n"
    }
   },
   "outputs": [],
   "source": [
    "NotebookAlert(message=\"Hello, world!\", alert_class=\"info\")\n",
    "DeviceNotFoundAlert(\"GPU\");"
   ]
  },
  {
   "cell_type": "code",
   "execution_count": null,
   "id": "6bda8ef3",
   "metadata": {
    "tags": [
     "hide"
    ],
    "pycharm": {
     "name": "#%%\n"
    }
   },
   "outputs": [],
   "source": [
    "assert check_device(\"CPU\")"
   ]
  },
  {
   "cell_type": "code",
   "execution_count": null,
   "id": "944820e1",
   "metadata": {
    "tags": [
     "hide"
    ],
    "pycharm": {
     "name": "#%%\n"
    }
   },
   "outputs": [],
   "source": [
    "if check_device(\"HELLOWORLD\"):\n",
    "    print(\"Hello World device found.\")"
   ]
  },
  {
   "cell_type": "code",
   "execution_count": null,
   "id": "41c370ef",
   "metadata": {
    "tags": [
     "hide"
    ],
    "pycharm": {
     "name": "#%%\n"
    }
   },
   "outputs": [],
   "source": [
    "check_openvino_version(\"2022.1\");"
   ]
  }
 ],
 "metadata": {
  "celltoolbar": "Edit Metadata",
  "interpreter": {
   "hash": "ae617ccb002f72b3ab6d0069d721eac67ac2a969e83c083c4321cfcab0437cd1"
  },
  "kernelspec": {
   "display_name": "Python 3",
   "language": "python",
   "name": "python3"
  },
  "language_info": {
   "codemirror_mode": {
    "name": "ipython",
    "version": 3
   },
   "file_extension": ".py",
   "mimetype": "text/x-python",
   "name": "python",
   "nbconvert_exporter": "python",
   "pygments_lexer": "ipython3",
   "version": "3.8.10"
  }
 },
 "nbformat": 4,
 "nbformat_minor": 5
}<|MERGE_RESOLUTION|>--- conflicted
+++ resolved
@@ -6,10 +6,7 @@
    "metadata": {
     "tags": [
      "hide"
-    ],
-    "pycharm": {
-     "name": "#%% md\n"
-    }
+    ]
    },
    "source": [
     "# Notebook Utils\n",
@@ -32,11 +29,7 @@
    "cell_type": "code",
    "execution_count": null,
    "id": "610d8c96",
-   "metadata": {
-    "pycharm": {
-     "name": "#%%\n"
-    }
-   },
+   "metadata": {},
    "outputs": [],
    "source": [
     "import os\n",
@@ -66,11 +59,7 @@
   {
    "cell_type": "markdown",
    "id": "9e8b4817",
-   "metadata": {
-    "pycharm": {
-     "name": "#%% md\n"
-    }
-   },
+   "metadata": {},
    "source": [
     "## Files\n",
     "\n",
@@ -81,11 +70,7 @@
    "cell_type": "code",
    "execution_count": null,
    "id": "1584d210",
-   "metadata": {
-    "pycharm": {
-     "name": "#%%\n"
-    }
-   },
+   "metadata": {},
    "outputs": [],
    "source": [
     "def load_image(path: str) -> np.ndarray:\n",
@@ -220,10 +205,7 @@
    "metadata": {
     "tags": [
      "hide"
-    ],
-    "pycharm": {
-     "name": "#%% md\n"
-    }
+    ]
    },
    "source": [
     "### Test File Functions"
@@ -236,10 +218,7 @@
    "metadata": {
     "tags": [
      "hide"
-    ],
-    "pycharm": {
-     "name": "#%%\n"
-    }
+    ]
    },
    "outputs": [],
    "source": [
@@ -257,10 +236,7 @@
    "metadata": {
     "tags": [
      "hide"
-    ],
-    "pycharm": {
-     "name": "#%%\n"
-    }
+    ]
    },
    "outputs": [],
    "source": [
@@ -279,10 +255,7 @@
    "metadata": {
     "tags": [
      "hide"
-    ],
-    "pycharm": {
-     "name": "#%%\n"
-    }
+    ]
    },
    "outputs": [],
    "source": [
@@ -302,10 +275,7 @@
    "metadata": {
     "tags": [
      "hide"
-    ],
-    "pycharm": {
-     "name": "#%%\n"
-    }
+    ]
    },
    "outputs": [],
    "source": [
@@ -323,11 +293,7 @@
   {
    "cell_type": "markdown",
    "id": "b6f5caa5",
-   "metadata": {
-    "pycharm": {
-     "name": "#%% md\n"
-    }
-   },
+   "metadata": {},
    "source": [
     "## Images"
    ]
@@ -335,11 +301,7 @@
   {
    "cell_type": "markdown",
    "id": "9c45916c",
-   "metadata": {
-    "pycharm": {
-     "name": "#%% md\n"
-    }
-   },
+   "metadata": {},
    "source": [
     "### Convert Pixel Data\n",
     "\n",
@@ -350,11 +312,7 @@
    "cell_type": "code",
    "execution_count": null,
    "id": "4051c7ef",
-   "metadata": {
-    "pycharm": {
-     "name": "#%%\n"
-    }
-   },
+   "metadata": {},
    "outputs": [],
    "source": [
     "def normalize_minmax(data):\n",
@@ -389,10 +347,7 @@
    "metadata": {
     "tags": [
      "hide"
-    ],
-    "pycharm": {
-     "name": "#%% md\n"
-    }
+    ]
    },
    "source": [
     "### Test Data Conversion Functions"
@@ -405,10 +360,7 @@
    "metadata": {
     "tags": [
      "hide"
-    ],
-    "pycharm": {
-     "name": "#%%\n"
-    }
+    ]
    },
    "outputs": [],
    "source": [
@@ -426,10 +378,7 @@
    "metadata": {
     "tags": [
      "hide"
-    ],
-    "pycharm": {
-     "name": "#%%\n"
-    }
+    ]
    },
    "outputs": [],
    "source": [
@@ -448,11 +397,7 @@
   {
    "cell_type": "markdown",
    "id": "8e27e37e",
-   "metadata": {
-    "pycharm": {
-     "name": "#%% md\n"
-    }
-   },
+   "metadata": {},
    "source": [
     "## Videos"
    ]
@@ -460,11 +405,7 @@
   {
    "cell_type": "markdown",
    "id": "b134d512",
-   "metadata": {
-    "pycharm": {
-     "name": "#%% md\n"
-    }
-   },
+   "metadata": {},
    "source": [
     "### Video Player\n",
     "\n",
@@ -592,10 +533,7 @@
    "metadata": {
     "tags": [
      "hide"
-    ],
-    "pycharm": {
-     "name": "#%% md\n"
-    }
+    ]
    },
    "source": [
     "### Test Video Player"
@@ -608,10 +546,7 @@
    "metadata": {
     "tags": [
      "hide"
-    ],
-    "pycharm": {
-     "name": "#%%\n"
-    }
+    ]
    },
    "outputs": [],
    "source": [
@@ -633,11 +568,7 @@
   {
    "cell_type": "markdown",
    "id": "b9c69891",
-   "metadata": {
-    "pycharm": {
-     "name": "#%% md\n"
-    }
-   },
+   "metadata": {},
    "source": [
     "## Visualization"
    ]
@@ -645,11 +576,7 @@
   {
    "cell_type": "markdown",
    "id": "67182f4f",
-   "metadata": {
-    "pycharm": {
-     "name": "#%% md\n"
-    }
-   },
+   "metadata": {},
    "source": [
     "### Segmentation\n",
     "\n",
@@ -660,11 +587,7 @@
    "cell_type": "code",
    "execution_count": null,
    "id": "c8c64d62",
-   "metadata": {
-    "pycharm": {
-     "name": "#%%\n"
-    }
-   },
+   "metadata": {},
    "outputs": [],
    "source": [
     "class Label(NamedTuple):\n",
@@ -677,11 +600,7 @@
    "cell_type": "code",
    "execution_count": null,
    "id": "693bd276",
-   "metadata": {
-    "pycharm": {
-     "name": "#%%\n"
-    }
-   },
+   "metadata": {},
    "outputs": [],
    "source": [
     "class SegmentationMap(NamedTuple):\n",
@@ -702,11 +621,7 @@
    "cell_type": "code",
    "execution_count": null,
    "id": "fd88c7ae",
-   "metadata": {
-    "pycharm": {
-     "name": "#%%\n"
-    }
-   },
+   "metadata": {},
    "outputs": [],
    "source": [
     "cityscape_labels = [\n",
@@ -747,10 +662,7 @@
    "execution_count": null,
    "id": "0fa0b5dc",
    "metadata": {
-    "tags": [],
-    "pycharm": {
-     "name": "#%%\n"
-    }
+    "tags": []
    },
    "outputs": [],
    "source": [
@@ -824,11 +736,7 @@
   {
    "cell_type": "markdown",
    "id": "72ab2c0c",
-   "metadata": {
-    "pycharm": {
-     "name": "#%% md\n"
-    }
-   },
+   "metadata": {},
    "source": [
     "### Network Results\n",
     "\n",
@@ -840,10 +748,7 @@
    "execution_count": null,
    "id": "d162edd1",
    "metadata": {
-    "tags": [],
-    "pycharm": {
-     "name": "#%%\n"
-    }
+    "tags": []
    },
    "outputs": [],
    "source": [
@@ -920,10 +825,7 @@
    "metadata": {
     "tags": [
      "hide"
-    ],
-    "pycharm": {
-     "name": "#%% md\n"
-    }
+    ]
    },
    "source": [
     "### Test Visualization Functions"
@@ -936,10 +838,7 @@
    "metadata": {
     "tags": [
      "hide"
-    ],
-    "pycharm": {
-     "name": "#%%\n"
-    }
+    ]
    },
    "outputs": [],
    "source": [
@@ -991,11 +890,7 @@
   {
    "cell_type": "markdown",
    "id": "97885ed0-8dea-4511-8558-bf146f5ae9d9",
-   "metadata": {
-    "pycharm": {
-     "name": "#%% md\n"
-    }
-   },
+   "metadata": {},
    "source": [
     "### Live Inference"
    ]
@@ -1004,11 +899,7 @@
    "cell_type": "code",
    "execution_count": null,
    "id": "c3cf6f55-3d43-467b-94ed-318e345a4d1c",
-   "metadata": {
-    "pycharm": {
-     "name": "#%%\n"
-    }
-   },
+   "metadata": {},
    "outputs": [],
    "source": [
     "def showarray(frame: np.ndarray, display_handle=None):\n",
@@ -1105,10 +996,7 @@
    "metadata": {
     "tags": [
      "hide"
-    ],
-    "pycharm": {
-     "name": "#%% md\n"
-    }
+    ]
    },
    "source": [
     "#### Test Live Inference"
@@ -1121,10 +1009,7 @@
    "metadata": {
     "tags": [
      "hide"
-    ],
-    "pycharm": {
-     "name": "#%%\n"
-    }
+    ]
    },
    "outputs": [],
    "source": [
@@ -1159,10 +1044,7 @@
    "metadata": {
     "tags": [
      "hide"
-    ],
-    "pycharm": {
-     "name": "#%%\n"
-    }
+    ]
    },
    "outputs": [],
    "source": [
@@ -1192,13 +1074,9 @@
   },
   {
    "cell_type": "markdown",
-<<<<<<< HEAD
    "id": "13eba0a6-1494-478c-ba01-e1ed6cdee608",
    "metadata": {
-    "tags": [],
-    "pycharm": {
-     "name": "#%% md\n"
-    }
+    "tags": []
    },
    "source": [
     "## OpenVINO Tools"
@@ -1208,11 +1086,7 @@
    "cell_type": "code",
    "execution_count": null,
    "id": "0214f54b-0873-4200-8c3a-73760594cdf4",
-   "metadata": {
-    "pycharm": {
-     "name": "#%%\n"
-    }
-   },
+   "metadata": {},
    "outputs": [],
    "source": [
     "def benchmark_model(\n",
@@ -1274,10 +1148,7 @@
    "metadata": {
     "tags": [
      "hide"
-    ],
-    "pycharm": {
-     "name": "#%% md\n"
-    }
+    ]
    },
    "source": [
     "### Test OpenVINO Tools\n"
@@ -1290,10 +1161,7 @@
    "metadata": {
     "tags": [
      "hide"
-    ],
-    "pycharm": {
-     "name": "#%%\n"
-    }
+    ]
    },
    "outputs": [],
    "source": [
@@ -1307,14 +1175,8 @@
   },
   {
    "cell_type": "markdown",
-=======
->>>>>>> 995f04bb
    "id": "46431fa9",
-   "metadata": {
-    "pycharm": {
-     "name": "#%% md\n"
-    }
-   },
+   "metadata": {},
    "source": [
     "## Checks and Alerts\n",
     "\n",
@@ -1325,11 +1187,7 @@
    "cell_type": "code",
    "execution_count": null,
    "id": "7f5ccdef",
-   "metadata": {
-    "pycharm": {
-     "name": "#%%\n"
-    }
-   },
+   "metadata": {},
    "outputs": [],
    "source": [
     "class NotebookAlert(Exception):\n",
@@ -1421,10 +1279,7 @@
    "metadata": {
     "tags": [
      "hide"
-    ],
-    "pycharm": {
-     "name": "#%% md\n"
-    }
+    ]
    },
    "source": [
     "### Test Alerts"
@@ -1437,10 +1292,7 @@
    "metadata": {
     "tags": [
      "hide"
-    ],
-    "pycharm": {
-     "name": "#%%\n"
-    }
+    ]
    },
    "outputs": [],
    "source": [
@@ -1455,10 +1307,7 @@
    "metadata": {
     "tags": [
      "hide"
-    ],
-    "pycharm": {
-     "name": "#%%\n"
-    }
+    ]
    },
    "outputs": [],
    "source": [
@@ -1472,10 +1321,7 @@
    "metadata": {
     "tags": [
      "hide"
-    ],
-    "pycharm": {
-     "name": "#%%\n"
-    }
+    ]
    },
    "outputs": [],
    "source": [
@@ -1490,10 +1336,7 @@
    "metadata": {
     "tags": [
      "hide"
-    ],
-    "pycharm": {
-     "name": "#%%\n"
-    }
+    ]
    },
    "outputs": [],
    "source": [
