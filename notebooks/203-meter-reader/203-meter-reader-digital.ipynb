{
 "cells": [
  {
   "cell_type": "markdown",
   "id": "29b161d0-8144-4b3f-88fe-deb6abd21f1c",
   "metadata": {
    "tags": []
   },
   "source": [
<<<<<<< HEAD
    "# Meter Reader Digital\n",
    "This notebook shows how to create a meter reader with OpenVINO Runtime. We use the pre-trained [PP-OCR](https://github.com/PaddlePaddle/PaddleOCR) to build up a inference task pipeline:\n",
=======
    "# Meter Reader with PaddleOCR\n",
    "This notebook shows how to create a digital meter reader with OpenVINO Runtime. We use the pre-trained [PP-OCR](https://github.com/PaddlePaddle/PaddleOCR) to build up a inference task pipeline:\n",
>>>>>>> 26daa5b4
    "\n",
    "1. Configure the screen area of the meter reader.\n",
    "2. Config the layout information of the meter reader.\n",
    "3. Pre-process the image based on the given information.\n",
    "4. Perform OCR recognition.\n",
    "5. Structure output information.\n",
    "\n",
    "In this notebook, we recognize two types of meters. The biggest difference between the two cases is that the display screens of the two devices are different. Case 1 is a field strength meter, the screen in the meter is not Segment code LCD, which means that we can read the pure text on the screen. Case 2 is a household electricity meter, the screen of the meter is Segment code LCD, which means we cannot only see the text but also the outline of the text in the background. The background outline can also be mistaken by the model as content that needs to be recognized, so we need to add some preprocessing to eliminate the impact of background information.\n",
    "\n",
    "The overall process of the two cases is similar, we only make some modifications in preprocessing for different meters. The following is the flowchart of two types of meter readers.\n",
    "\n",
    "<img align='center' src= \"https://user-images.githubusercontent.com/83450930/239390678-97ad22ad-5275-41f2-bb8a-2af83e8af0af.png\" alt=\"drawing\" width=\"1500\"/>\n",
    "\n",
    "In some cases, the screen area in the image is not in a fixed position. A detection model can be used to dynamically provide the screen area information. Please see [PaddleDetection](https://github.com/PaddlePaddle/PaddleDetection) for more details.\n",
    "\n",
    "The tutorial consists of the following steps:\n",
    "1. Prepare the PaddleOCR model.\n",
    "2. Define configuration and helper functions\n",
    "    - Prepare some configuration (take case 1 as an example)\n",
    "    - Define a helper function to apply an affine transformation\n",
    "    - Define helper functions for the preprocessing of text recognition\n",
    "    - Define helper functions for the postprocessing of text recognition\n",
    "3. Main Function without Segment code LCD\n",
    "    - Download Image\n",
    "    - apply the affine transformation in the figure\n",
    "    - Define the areas to be recognition\n",
    "    - Recognize the text on the screen\n",
    "    - Postprocessing for fixing the errors in recognition\n",
    "4. Main Function with Segment code LCD\n",
    "    - Prepare the Image, some configurations, and the special preprocessing of LCD screen\n",
    "    - Recognize the text on the screen (containing the affine transformation)\n",
    "    - Postprocessing for fixing the errors in recognition"
   ]
  },
  {
   "cell_type": "markdown",
   "id": "bac00b07-32db-45c3-80f6-8243ae2c5446",
   "metadata": {
    "tags": []
   },
   "source": [
    "## Imports"
   ]
  },
  {
   "cell_type": "code",
   "execution_count": 1,
   "id": "cd695666-f8b8-4823-9c8f-70b7d5b14be2",
   "metadata": {
    "tags": []
   },
   "outputs": [],
   "source": [
    "import os\n",
    "import cv2\n",
    "import numpy as np\n",
    "import sys\n",
    "import math\n",
    "import matplotlib.pyplot as plt\n",
    "import tarfile\n",
    "import copy\n",
    "\n",
    "from openvino.runtime import Core\n",
    "\n",
    "sys.path.append(\"../utils\")\n",
    "import notebook_utils as utils"
   ]
  },
  {
   "cell_type": "markdown",
   "id": "9386c70f-c383-48d3-a6b4-31b4ceb1653b",
   "metadata": {
    "tags": []
   },
   "source": [
    "## PaddleOCR with OpenVINO™\n",
    "\n",
    "[PaddleOCR](https://github.com/PaddlePaddle/PaddleOCR) is an ultra-light OCR model trained with PaddlePaddle deep learning framework, which aims to create multilingual and practical OCR tools. \n",
    "\n",
    "The PaddleOCR pre-trained model used in the demo refers to the *\"Chinese and English ultra-lightweight PP-OCR model (9.4M)\"*. More open source pre-trained models can be downloaded at [PaddleOCR Github](https://github.com/PaddlePaddle/PaddleOCR) or [PaddleOCR Gitee](https://gitee.com/paddlepaddle/PaddleOCR).\n",
    "\n",
    "A standard PaddleOCR includes two parts of deep learning models, text detection and text recognition. This notebook only needs the text recognition part. For running the model, we first initialize the runtime for inference, then, read the network architecture and model weights from the `.pdmodel` and `.pdiparams` files to load to the CPU.\n",
    "\n",
    "More details for running PaddleOCR with OpenVINO™ are shown in [405-paddle-ocr-webcam](../405-paddle-ocr-webcam/405-paddle-ocr-webcam.ipynb)."
   ]
  },
  {
   "cell_type": "markdown",
   "id": "985177b2-2eac-4dc4-8c62-68e57352a172",
   "metadata": {},
   "source": [
    "### Download the Model for Text **Recognition**\n",
    "\n",
    "The pre-trained models used in the demo are downloaded and stored in the \"model\" folder."
   ]
  },
  {
   "cell_type": "code",
   "execution_count": 2,
   "id": "278be3b7-a86c-44e1-8a87-1b9c7ec67613",
   "metadata": {
    "tags": []
   },
   "outputs": [
    {
     "name": "stdout",
     "output_type": "stream",
     "text": [
      "'model\\ch_PP-OCRv3_rec_infer.tar' already exists.\n",
      "Detection Model Extracted to \"./model\".\n"
     ]
    }
   ],
   "source": [
    "MODEL_DIR = \"model\"\n",
    "RECOGNITION_MODEL_LINK = \"https://paddleocr.bj.bcebos.com/PP-OCRv3/chinese/ch_PP-OCRv3_rec_infer.tar\"\n",
    "RECOGNITION_FILE_NAME = RECOGNITION_MODEL_LINK.split(\"/\")[-1]\n",
    "\n",
    "# download file\n",
    "os.makedirs(MODEL_DIR, exist_ok=True)\n",
    "utils.download_file(RECOGNITION_MODEL_LINK, directory=MODEL_DIR, show_progress=True)\n",
    "file = tarfile.open(f\"model/{RECOGNITION_FILE_NAME}\")\n",
    "res = file.extractall(\"model\")\n",
    "if not res:\n",
    "    print(f\"Detection Model Extracted to \\\"./{MODEL_DIR}\\\".\")\n",
    "else:\n",
    "    print(\"Error Extracting the Detection model. Please check the network.\")"
   ]
  },
  {
   "cell_type": "markdown",
   "id": "7f2135e6-3a41-4459-ae8e-0591ed58ebb6",
   "metadata": {},
   "source": [
    "### Load the Model for Text **Recognition** with Dynamic Shape\n",
    "\n",
    "Input to text recognition model refers to detected bounding boxes with different image sizes, for example, dynamic input shapes. Hence:\n",
    "\n",
    "1. Input dimension with dynamic input shapes needs to be specified before loading the text recognition model.\n",
    "2. Dynamic shape is specified by assigning -1 to the input dimension or by setting the upper bound of the input dimension using, for example, `Dimension(1, 512)`.\n",
    "\n",
    ">Note: Since the text recognition model is with dynamic input shape and the current release of OpenVINO 2022.2 does not support dynamic shape on iGPU, you cannot directly switch the device to iGPU for inference in this case. Otherwise, you may need to resize the input images to this model into a fixed size and then try running the inference on iGPU."
   ]
  },
  {
   "cell_type": "code",
   "execution_count": 3,
   "id": "f2eef6db-ae79-43fc-aade-382fd07c5043",
   "metadata": {},
   "outputs": [],
   "source": [
    "# Initialize OpenVINO Runtime for text recognition.\n",
    "core = Core()\n",
    "\n",
    "# Read the model and corresponding weights from a file.\n",
    "rec_model_file_path = f\"{MODEL_DIR}/ch_PP-OCRv3_rec_infer/inference.pdmodel\"\n",
    "rec_model = core.read_model(model=rec_model_file_path)\n",
    "\n",
    "# Assign dynamic shapes to every input layer on the last dimension.\n",
    "for input_layer in rec_model.inputs:\n",
    "    input_shape = input_layer.partial_shape\n",
    "    input_shape[3] = -1\n",
    "    rec_model.reshape({input_layer: input_shape})\n",
    "\n",
    "rec_compiled_model = core.compile_model(model=rec_model, device_name=\"CPU\")\n",
    "\n",
    "# Get input and output nodes.\n",
    "rec_input_layer = rec_compiled_model.input(0)\n",
    "rec_output_layer = rec_compiled_model.output(0)"
   ]
  },
  {
   "cell_type": "markdown",
   "id": "3ddd2f20-103b-42dc-b2c5-ca71e9f5dd1f",
   "metadata": {
    "tags": []
   },
   "source": [
    "## Configuration and Helper functions\n",
    "\n",
    "To structure output, we should first config some parameters (for example, the coordinates of the corners of the screen).\n",
    "\n",
    "Then, use the following helper functions for preprocessing and postprocessing frames:\n",
    "\n",
    "1. Preprocessing the input image: use affine transformations to normalize skewed images.\n",
    "2. Preprocessing for text recognition: resize and normalize detected box images to the same size (for example, `(3, 32, 320)` size for images with Chinese text) for easy batching in inference.\n",
    "3. Postprocessing for structure output: fix some errors in recognition."
   ]
  },
  {
   "cell_type": "markdown",
   "id": "a006146a-07c4-4b9d-9f3d-cb2f97a71aba",
   "metadata": {
    "tags": []
   },
   "source": [
    "### Configuration\n",
    "\n",
    "There are four pieces of information to config:\n",
    "1. POINTS: the edge of the meter's screen, which can be determined by four corners\n",
    "2. DESIGN_SHAPE: the original shape of the screen\n",
    "3. RESULT_TEMP: a template of output, which is a directory. The keys in the `dict` are output features.\n",
    "4. DESIGN_LAYOUT: the elements and their positions in the screen, which is in a standard DESIGN_SHAPE. Commonly, after the image is converted into a regular image, a frame can be drawn directly on the image to delineate the position of each element. So, we define the DESIGN_LAYOUT `dict` after `Preprocessing the input image`. \n",
    "\n",
    "> note: The concepts of 'DESIGN_SHAPE' and 'DESIGN_LAYOUT' refer to the fact that the layout information of a display screen is determined during design, and these information is independent of the image. Therefore, you can obtain 'DESIGN_LAYOUT' information from your device manual.\n",
    "However, a simple way to run the program is to regard the coordinates of some points in figure as 'DESIGN_LAYOUT'. You can use `Paint`, a windows application, to abtain the coordinates. You only need to move the mouse to a position on the image, and the tool will display the corresponding coordinates.\n",
    "\n",
    "In the example image below, there are 8 features to output.\n",
    "1. Info_Probe: Probe information of power frequency field strength meter. \"探头:---\" means there is no information about Probe.\n",
    "2. Freq_Set: The work frequency, and the \"实时值\" is a const text to tell user that the preceding numbers are real-time.\n",
    "3. Val_Total: The value measured. \"无探头\" means there is no information about Porbe, otherwise, there should be a float value.\n",
    "4. Val_X: Value from the x-axis.\n",
    "5. Val_Y: Value from the y-axis.\n",
    "6. Val_Z: Value from the z-axis.\n",
    "7. Unit\n",
    "8. Field: One of the Conventional, electric field, magnetic field. The Chinese word \"电场\" means electric field.\n",
    "\n",
    "<img align='center' src= \"https://user-images.githubusercontent.com/83450930/236680146-5751e291-d509-4d71-a2cb-bfbf35609051.jpg\" alt=\"drawing\" width=\"200\"/>"
   ]
  },
  {
   "cell_type": "code",
   "execution_count": null,
   "id": "af3cb3af-2ff2-4b26-96d8-71560ae6ea93",
   "metadata": {
    "tags": []
   },
   "outputs": [],
   "source": [
    "# The coordinates of the corners of the screen in case 1\n",
    "POINTS = [[1121, 56],    # Left top\n",
    "          [3242, 183],   # right top\n",
    "          [3040, 1841],  # right bottom\n",
    "          [1000, 1543]]   # left bottom\n",
    "\n",
    "# The size of the screen in case 1\n",
    "DESIGN_SHAPE = (1300, 1000)\n",
    "\n",
    "# Output template in case 1\n",
    "RESULT_TEMP = {\"Info_Probe\":\"探头:---\", \n",
    "               \"Freq_Set\":\"\", \n",
    "               \"Val_Total\":\"无探头\", \n",
    "               \"Val_X\":\"\", \n",
    "               \"Val_Y\":\"\", \n",
    "               \"Val_Z\":\"\", \n",
    "               \"Unit\":\"A/m\", \n",
    "               \"Field\":\"常规\"}"
   ]
  },
  {
   "cell_type": "markdown",
   "id": "5c4fc249-ba1c-40b9-889b-4bfd04cc7576",
   "metadata": {},
   "source": [
    "### Preprocessing the input image\n",
    "\n",
    "Use affine transformations to normalize skewed images. After the preprocessing, the DESIGN_LAYOUT can be given manually."
   ]
  },
  {
   "cell_type": "code",
   "execution_count": null,
   "id": "5c381bcb-04ba-49b0-b8ec-1cf90b5d4e64",
   "metadata": {
    "tags": []
   },
   "outputs": [],
   "source": [
    "def pre_processing(img, point_list, target_shape):\n",
    "    \"\"\"\n",
    "    Preprocessing function for normalizing skewed images.\n",
    "    Parameters:\n",
    "        img (np.ndarray): Input image.\n",
    "        point_list (List[List[int, int], List[int, int], List[int, int]]): Coordinates of the corners of the screen.\n",
    "        target_shape (Tuple(int, int)): The design shape.\n",
    "    \"\"\"\n",
    "    \n",
    "    # affine transformations\n",
    "    # point list is the coordinates of the corners of the screen\n",
    "    # target shape is the design shape\n",
    "    \n",
    "    target_w, target_h = target_shape\n",
    "    pts1 = np.float32(point_list)\n",
    "    pts2 = np.float32([[0, 0],[target_w,0],[target_w, target_h],[0,target_h]])\n",
    "    \n",
    "    M = cv2.getPerspectiveTransform(pts1, pts2)\n",
    "    img2 = cv2.warpPerspective(img, M, (target_w,target_h))\n",
    "    return img2"
   ]
  },
  {
   "cell_type": "markdown",
   "id": "059a7459-5fc8-4254-a32e-a88f701493c6",
   "metadata": {},
   "source": [
    "### Preprocessing Image Functions for Text Recognition"
   ]
  },
  {
   "cell_type": "code",
   "execution_count": null,
   "id": "739fbc3d-0adc-4360-b1fa-10248ccc4128",
   "metadata": {
    "tags": []
   },
   "outputs": [],
   "source": [
    "# Preprocess for text recognition.\n",
    "def resize_norm_img(img, max_wh_ratio):\n",
    "    \"\"\"\n",
    "    Resize input image for text recognition\n",
    "\n",
    "    Parameters:\n",
    "        img: bounding box image from text detection \n",
    "        max_wh_ratio: value for the resizing for text recognition model\n",
    "    \"\"\"\n",
    "    rec_image_shape = [3, 48, 320]\n",
    "    imgC, imgH, imgW = rec_image_shape\n",
    "    assert imgC == img.shape[2]\n",
    "    character_type = \"ch\"\n",
    "    if character_type == \"ch\":\n",
    "        imgW = int((32 * max_wh_ratio))\n",
    "    h, w = img.shape[:2]\n",
    "    ratio = w / float(h)\n",
    "    if math.ceil(imgH * ratio) > imgW:\n",
    "        resized_w = imgW\n",
    "    else:\n",
    "        resized_w = int(math.ceil(imgH * ratio))\n",
    "    resized_image = cv2.resize(img, (resized_w, imgH))\n",
    "    resized_image = resized_image.astype('float32')\n",
    "    resized_image = resized_image.transpose((2, 0, 1)) / 255\n",
    "    resized_image -= 0.5\n",
    "    resized_image /= 0.5\n",
    "    padding_im = np.zeros((imgC, imgH, imgW), dtype=np.float32)\n",
    "    padding_im[:, :, 0:resized_w] = resized_image\n",
    "    return padding_im\n",
    "\n",
    "\n",
    "def get_rotate_crop_image(img, points):\n",
    "    '''\n",
    "    img_height, img_width = img.shape[0:2]\n",
    "    left = int(np.min(points[:, 0]))\n",
    "    right = int(np.max(points[:, 0]))\n",
    "    top = int(np.min(points[:, 1]))\n",
    "    bottom = int(np.max(points[:, 1]))\n",
    "    img_crop = img[top:bottom, left:right, :].copy()\n",
    "    points[:, 0] = points[:, 0] - left\n",
    "    points[:, 1] = points[:, 1] - top\n",
    "    '''\n",
    "    assert len(points) == 4, \"shape of points must be 4*2\"\n",
    "    img_crop_width = int(\n",
    "        max(\n",
    "            np.linalg.norm(points[0] - points[1]),\n",
    "            np.linalg.norm(points[2] - points[3])))\n",
    "    img_crop_height = int(\n",
    "        max(\n",
    "            np.linalg.norm(points[0] - points[3]),\n",
    "            np.linalg.norm(points[1] - points[2])))\n",
    "    pts_std = np.float32([[0, 0], [img_crop_width, 0],\n",
    "                          [img_crop_width, img_crop_height],\n",
    "                          [0, img_crop_height]])\n",
    "    M = cv2.getPerspectiveTransform(points, pts_std)\n",
    "    dst_img = cv2.warpPerspective(\n",
    "        img,\n",
    "        M, (img_crop_width, img_crop_height),\n",
    "        borderMode=cv2.BORDER_REPLICATE,\n",
    "        flags=cv2.INTER_CUBIC)\n",
    "    dst_img_height, dst_img_width = dst_img.shape[0:2]\n",
    "    if dst_img_height * 1.0 / dst_img_width >= 1.5:\n",
    "        dst_img = np.rot90(dst_img)\n",
    "    return dst_img\n",
    "\n",
    "\n",
    "def prep_for_rec(dt_boxes, frame):\n",
    "    \"\"\"\n",
    "    Preprocessing of the detected bounding boxes for text recognition\n",
    "\n",
    "    Parameters:\n",
    "        dt_boxes: detected bounding boxes from text detection \n",
    "        frame: original input frame \n",
    "    \"\"\"\n",
    "    ori_im = frame.copy()\n",
    "    img_crop_list = [] \n",
    "    for bno in range(len(dt_boxes)):\n",
    "        tmp_box = copy.deepcopy(dt_boxes[bno])\n",
    "        img_crop = get_rotate_crop_image(ori_im, tmp_box)\n",
    "        img_crop_list.append(img_crop)\n",
    "        \n",
    "    img_num = len(img_crop_list)\n",
    "    # Calculate the aspect ratio of all text bars.\n",
    "    width_list = []\n",
    "    for img in img_crop_list:\n",
    "        width_list.append(img.shape[1] / float(img.shape[0]))\n",
    "    \n",
    "    # Sorting can speed up the recognition process.\n",
    "    indices = np.argsort(np.array(width_list))\n",
    "    return img_crop_list, img_num, indices\n",
    "\n",
    "\n",
    "def batch_text_box(img_crop_list, img_num, indices, beg_img_no, batch_num):\n",
    "    \"\"\"\n",
    "    Batch for text recognition\n",
    "\n",
    "    Parameters:\n",
    "        img_crop_list: processed detected bounding box images \n",
    "        img_num: number of bounding boxes from text detection\n",
    "        indices: sorting for bounding boxes to speed up text recognition\n",
    "        beg_img_no: the beginning number of bounding boxes for each batch of text recognition inference\n",
    "        batch_num: number of images for each batch\n",
    "    \"\"\"\n",
    "    norm_img_batch = []\n",
    "    max_wh_ratio = 0\n",
    "    end_img_no = min(img_num, beg_img_no + batch_num)\n",
    "    for ino in range(beg_img_no, end_img_no):\n",
    "        h, w = img_crop_list[indices[ino]].shape[0:2]\n",
    "        wh_ratio = w * 1.0 / h\n",
    "        max_wh_ratio = max(max_wh_ratio, wh_ratio)\n",
    "    for ino in range(beg_img_no, end_img_no):\n",
    "        norm_img = resize_norm_img(img_crop_list[indices[ino]], max_wh_ratio)\n",
    "        norm_img = norm_img[np.newaxis, :]\n",
    "        norm_img_batch.append(norm_img)\n",
    "\n",
    "    norm_img_batch = np.concatenate(norm_img_batch)\n",
    "    norm_img_batch = norm_img_batch.copy()\n",
    "    return norm_img_batch"
   ]
  },
  {
   "cell_type": "markdown",
   "id": "0dacace0-c6a1-4678-b5b9-263d2e4c0ee7",
   "metadata": {},
   "source": [
    "### Postprocessing Image Functions for Text Recognition\n",
    "\n",
    "The results of text recognition are text-index, we should convert is to the characters. The following codes construct a decoder for the conversion."
   ]
  },
  {
   "cell_type": "code",
   "execution_count": 7,
   "id": "eca24a6f-1cb2-4a44-9bc9-305eda51c466",
   "metadata": {
    "tags": []
   },
   "outputs": [],
   "source": [
    "class RecLabelDecode(object):\n",
    "    \"\"\" Convert between text-label and text-index \"\"\"\n",
    "\n",
    "    def __init__(self,\n",
    "                 character_dict_path=None,\n",
    "                 character_type='ch',\n",
    "                 use_space_char=False):\n",
    "        support_character_type = [\n",
    "            'ch', 'en', 'EN_symbol', 'french', 'german', 'japan', 'korean',\n",
    "            'it', 'xi', 'pu', 'ru', 'ar', 'ta', 'ug', 'fa', 'ur', 'rs', 'oc',\n",
    "            'rsc', 'bg', 'uk', 'be', 'te', 'ka', 'chinese_cht', 'hi', 'mr',\n",
    "            'ne', 'EN', 'latin', 'arabic', 'cyrillic', 'devanagari'\n",
    "        ]\n",
    "        assert character_type in support_character_type, \"Only {} are supported now but get {}\".format(\n",
    "            support_character_type, character_type)\n",
    "\n",
    "        self.beg_str = \"sos\"\n",
    "        self.end_str = \"eos\"\n",
    "\n",
    "        if character_type == \"en\":\n",
    "            self.character_str = \"0123456789abcdefghijklmnopqrstuvwxyz\"\n",
    "            dict_character = list(self.character_str)\n",
    "        elif character_type == \"EN_symbol\":\n",
    "            # same with ASTER setting (use 94 char).\n",
    "            self.character_str = string.printable[:-6]\n",
    "            dict_character = list(self.character_str)\n",
    "        elif character_type in support_character_type:\n",
    "            self.character_str = []\n",
    "            assert character_dict_path is not None, \"character_dict_path should not be None when character_type is {}\".format(\n",
    "                character_type)\n",
    "            with open(character_dict_path, \"rb\") as fin:\n",
    "                lines = fin.readlines()\n",
    "                for line in lines:\n",
    "                    line = line.decode('utf-8').strip(\"\\n\").strip(\"\\r\\n\")\n",
    "                    self.character_str.append(line)\n",
    "            if use_space_char:\n",
    "                self.character_str.append(\" \")\n",
    "            dict_character = list(self.character_str)\n",
    "        else:\n",
    "            raise NotImplementedError\n",
    "        self.character_type = character_type\n",
    "        dict_character = self.add_special_char(dict_character)\n",
    "        self.dict = {}\n",
    "        for i, char in enumerate(dict_character):\n",
    "            self.dict[char] = i\n",
    "        self.character = dict_character\n",
    "\n",
    "        \n",
    "    def __call__(self, preds, label=None, *args, **kwargs):\n",
    "        preds_idx = preds.argmax(axis=2)\n",
    "        preds_prob = preds.max(axis=2)\n",
    "        text = self.decode(preds_idx, preds_prob, is_remove_duplicate=True)\n",
    "        if label is None:\n",
    "            return text\n",
    "        label = self.decode(label)\n",
    "        return text, label\n",
    "\n",
    "    \n",
    "    def add_special_char(self, dict_character):\n",
    "        dict_character = ['blank'] + dict_character\n",
    "        return dict_character\n",
    "\n",
    "    \n",
    "    def decode(self, text_index, text_prob=None, is_remove_duplicate=False):\n",
    "        \"\"\" convert text-index into text-label. \"\"\"\n",
    "        result_list = []\n",
    "        ignored_tokens = self.get_ignored_tokens()\n",
    "        batch_size = len(text_index)\n",
    "        for batch_idx in range(batch_size):\n",
    "            char_list = []\n",
    "            conf_list = []\n",
    "            for idx in range(len(text_index[batch_idx])):\n",
    "                if text_index[batch_idx][idx] in ignored_tokens:\n",
    "                    continue\n",
    "                if is_remove_duplicate:\n",
    "                    # only for predict\n",
    "                    if idx > 0 and text_index[batch_idx][idx - 1] == text_index[\n",
    "                            batch_idx][idx]:\n",
    "                        continue\n",
    "                char_list.append(self.character[int(text_index[batch_idx][\n",
    "                    idx])])\n",
    "                if text_prob is not None:\n",
    "                    conf_list.append(text_prob[batch_idx][idx])\n",
    "                else:\n",
    "                    conf_list.append(1)\n",
    "            text = ''.join(char_list)\n",
    "            result_list.append((text, np.mean(conf_list)))\n",
    "        return result_list\n",
    "\n",
    "    \n",
    "    def get_ignored_tokens(self):\n",
    "        return [0]  # for ctc blank\n",
    "\n",
    "\n",
    "# Since the recognition results contain chinese words, we should use 'ch' as character_type\n",
    "text_decoder = RecLabelDecode(character_dict_path=\"../data/text/ppocr_keys_v1.txt\",\n",
    "                              character_type='ch',  \n",
    "                              use_space_char=True)"
   ]
  },
  {
   "cell_type": "markdown",
   "id": "1560200a-1392-434b-b11e-07aa7d14aecf",
   "metadata": {},
   "source": [
    "### Postprocessing the output information\n",
    "The results of text recognition may contain some errors or unimportant information. In order to make the recognition results more accurate, we establish an auxiliary function. This auxiliary function corrects the text recognition results for the following three situations:\n",
    "\n",
    "1. Information that needs to be removed or replacing (keyword: 'RP'): For example, when recognizing values of Val_X, 'X:' will be recognized together, where 'X:' can be replace by '' from the final recognition result.\n",
    "2. Information to be mapped (keyword: 'MP'): 'k/m' may be recognized as km, so km can be mapped as' k/m'.\n",
    "3. Decimal point addition (keyword 'AD'): Sometimes decimal points may be missed. If the number of decimal places is known in advance, decimal points can be added."
   ]
  },
  {
   "cell_type": "code",
   "execution_count": null,
   "id": "cbc138ac-73f5-46d4-abb6-a67dcf6e9ccd",
   "metadata": {
    "tags": []
   },
   "outputs": [],
   "source": [
    "# Post-processing, fix some error made in recognition\n",
    "def post_processing(results, post_configration):\n",
    "    \"\"\"\n",
    "    Postprocessing function for correcting the recognition errors.\n",
    "    Parameters:\n",
    "        results (Dict): The result directory.\n",
    "        post_configration (Dict): The configuration directory.\n",
    "    \"\"\"\n",
    "    for key in post_configration.keys():\n",
    "        if len(post_configration[key]) == 0:\n",
    "            continue  # nothing to do\n",
    "        for post_item in post_configration[key]:\n",
    "            key_word = post_item[0]\n",
    "            if key_word == 'MP':  # mapping\n",
    "                source_word = post_item[1]\n",
    "                target_word = post_item[2]\n",
    "                if source_word in results[key]:\n",
    "                    results[key] = target_word\n",
    "            elif key_word == 'RP':  # removing\n",
    "                source_word = post_item[1]\n",
    "                target_word = post_item[2]\n",
    "                results[key] = results[key].replace(source_word, target_word)\n",
    "            elif key_word == 'AD':  # add point\n",
    "                add_position = post_item[1]\n",
    "                results[key] = results[key][:add_position] + '.' + results[key][add_position:]\n",
    "    return results"
   ]
  },
  {
   "cell_type": "markdown",
   "id": "4545be5e-a358-442a-8640-08d139f752c5",
   "metadata": {},
   "source": [
    "After estabilishing the function, only a configuration dictionary needs to be passed in for post-processing, such as `['MP', 'LF', '探头:LF-01']`, `['RP', 'X', ':']`, `['AD', -2]`."
   ]
  },
  {
   "cell_type": "markdown",
   "id": "86a2daec-d321-4249-bb17-a52f97cb7577",
   "metadata": {},
   "source": [
    "## Main Function without Segment code LCD"
   ]
  },
  {
   "cell_type": "markdown",
   "id": "17d59075-288a-46d0-b049-ed656fa7cf55",
   "metadata": {},
   "source": [
    "### Get Input Image"
   ]
  },
  {
   "cell_type": "code",
   "execution_count": null,
   "id": "3bfb78ff-b376-4777-bce3-b995c079f13b",
   "metadata": {
    "tags": []
   },
   "outputs": [],
   "source": [
    "# Download images\n",
    "IMG_URL = \"https://user-images.githubusercontent.com/83450930/236680146-5751e291-d509-4d71-a2cb-bfbf35609051.jpg\"\n",
    "IMG_FILE_NAME = IMG_URL.split(\"/\")[-1]\n",
    "utils.download_file(IMG_URL, show_progress=False)\n",
    "\n",
    "# Read image\n",
    "img = cv2.imread(IMG_FILE_NAME)\n",
    "\n",
    "# Show input image\n",
    "plt.imshow(img)"
   ]
  },
  {
   "cell_type": "markdown",
   "id": "c0098067-45d3-42fe-b77f-4a4b62a34d9a",
   "metadata": {},
   "source": [
    "### Preprocessing the input image\n",
    "\n",
    "Cut the screen part and use affine transformations to normalize skewed images."
   ]
  },
  {
   "cell_type": "code",
   "execution_count": null,
   "id": "4d4b15cf-d519-4aa7-8dca-3e36e337f17c",
   "metadata": {
    "tags": []
   },
   "outputs": [],
   "source": [
    "# affine transformations to normalize skewed images\n",
    "img = pre_processing(img, POINTS, DESIGN_SHAPE)\n",
    "\n",
    "# The screen part is cut and corrected\n",
    "plt.imshow(img)"
   ]
  },
  {
   "cell_type": "markdown",
   "id": "4b65d723-2b73-4d6f-9a02-f45c6e1f22e5",
   "metadata": {
    "tags": []
   },
   "source": [
    "### Selecte the Region to be recognized"
   ]
  },
  {
   "cell_type": "code",
   "execution_count": null,
   "id": "82571a0d-4779-41a3-b547-803da14b9b01",
   "metadata": {
    "tags": []
   },
   "outputs": [],
   "source": [
    "# features and the layout information\n",
    "DESIGN_LAYOUT = {'Info_Probe':[14, 36, 410, 135],  # feature_name, xmin, ymin, xmax, ymax\n",
    "                 'Freq_Set':[5, 290, 544, 406], \n",
    "                 'Val_Total':[52, 419, 1256, 741], \n",
    "                 'Val_X':[19, 774, 433, 882], \n",
    "                 'Val_Y':[433, 773, 874, 884], \n",
    "                 'Val_Z':[873, 773, 1276, 883], \n",
    "                 'Unit':[1064, 291, 1295, 403], \n",
    "                 'Field':[5, 913, 243, 998]}"
   ]
  },
  {
   "cell_type": "markdown",
   "id": "f1d0eabc-d187-4d84-963d-cda676daff89",
   "metadata": {},
   "source": [
    "### Cut the element fields and recognition"
   ]
  },
  {
   "cell_type": "code",
   "execution_count": null,
   "id": "0504e2d5-7fd0-47e1-8500-10f67ebcf96b",
   "metadata": {
    "tags": []
   },
   "outputs": [],
   "source": [
    "# the input for recognition need the image, DESIGN information, compiled_model\n",
    "def main_for_field_strength_meter(img, DESIGN_LAYOUT, RESULT_TEMP, rec_compiled_model, rec_output_layer, text_decoder):\n",
    "    \"\"\"\n",
    "    Main program of processing the field strength meter.\n",
    "    Parameters:\n",
    "        img (np.ndarray): Input image.\n",
    "        DESIGN_LAYOUT (Dict): The coordinates of elements in the screen.\n",
    "        RESULT_TEMP (Dict): The template for structure output.\n",
    "        rec_compiled_model: CompiledModel.\n",
    "        rec_output_layer: The output of openvino model.\n",
    "        text_decoder(RecLabelDecode): The decoder of raw-recognition results.\n",
    "    \"\"\"\n",
    "    # copy the structure output template\n",
    "    struct_result = copy.deepcopy(RESULT_TEMP)\n",
    "\n",
    "    # structure recognition begins here\n",
    "    for key in DESIGN_LAYOUT.keys():\n",
    "        # cut imgs according the layout information\n",
    "        xmin, ymin, xmax, ymax = DESIGN_LAYOUT[key]\n",
    "        cut_img = img[ymin:ymax, xmin:xmax]\n",
    "        \n",
    "        h = ymax - ymin  # height of cut_img\n",
    "        w = xmax - xmin  # width of cut_img\n",
    "        dt_boxes = [np.array([[0,0],[w,0],[w,h],[0,h]],dtype='float32')]\n",
    "        batch_num = 1\n",
    "\n",
    "        # since the input img is cut, we do not need a detection model to find the position of texts\n",
    "        # Preprocess detection results for recognition.\n",
    "        img_crop_list, img_num, indices = prep_for_rec(dt_boxes, cut_img)\n",
    "\n",
    "        # txts are the recognized text results\n",
    "        rec_res = [['', 0.0]] * img_num\n",
    "        txts = [] \n",
    "\n",
    "        for beg_img_no in range(0, img_num):\n",
    "\n",
    "            # Recognition starts from here.\n",
    "            norm_img_batch = batch_text_box(\n",
    "                img_crop_list, img_num, indices, beg_img_no, batch_num)\n",
    "\n",
    "            # Run inference for text recognition. \n",
    "            rec_results = rec_compiled_model([norm_img_batch])[rec_output_layer]\n",
    "\n",
    "            # Postprocessing recognition results.\n",
    "            rec_result = text_decoder(rec_results)\n",
    "            for rno in range(len(rec_result)):\n",
    "                rec_res[indices[beg_img_no + rno]] = rec_result[rno]   \n",
    "            if rec_res:\n",
    "                txts = [rec_res[i][0] for i in range(len(rec_res))] \n",
    "\n",
    "        # record the recognition result\n",
    "        struct_result[key] = txts[0]\n",
    "        \n",
    "    return struct_result\n",
    "\n",
    "struct_result = main_for_field_strength_meter(img, DESIGN_LAYOUT, RESULT_TEMP, rec_compiled_model, rec_output_layer, text_decoder)\n",
    "        \n",
    "# the raw output information\n",
    "print(struct_result)"
   ]
  },
  {
   "cell_type": "markdown",
   "id": "92afe33a-9218-4c1a-941e-931e087265e0",
   "metadata": {},
   "source": [
    "### Postprocessing the output information\n",
    "For correcting the error in recognition, we only need to configure a `dict`."
   ]
  },
  {
   "cell_type": "code",
   "execution_count": null,
   "id": "fc916df8-d486-47f5-8318-4eb2e32fb2e4",
   "metadata": {
    "tags": []
   },
   "outputs": [],
   "source": [
    "# Congiguration for postprocessing of the results\n",
    "RESULT_POST = {\"Info_Probe\":[['MP', 'LF', '探头:LF-01']],  # words need to be mapped\n",
    "               \"Freq_Set\":[['RP', '实时值', ''], ['RP', ' ', '']],  # words need to be replace\n",
    "               \"Val_Total\":[['RP', 'H2', 'Hz']],\n",
    "               \"Val_X\":[['RP', 'X', ''], ['RP', ':', '']], \n",
    "               \"Val_Y\":[['RP', 'Y', ''], ['RP', ':', '']], \n",
    "               \"Val_Z\":[['RP', 'Z', ''], ['RP', ':', '']], \n",
    "               \"Unit\":[['MP', 'T', 'μT'],['MP', 'kV', 'kV/m'],['MP', 'kv', 'kV/m'],['MP', 'vm', 'V/m'],['MP', 'Vm', 'V/m'],['MP', 'A', 'A/m']], \n",
    "               \"Field\":[]}  # nothing need to do"
   ]
  },
  {
   "cell_type": "code",
   "execution_count": null,
   "id": "4fca419b-3fe8-47ef-9151-c32335729499",
   "metadata": {},
   "outputs": [],
   "source": [
    "# Post-processing, fix some error made in recognition\n",
    "struct_result = post_processing(struct_result, RESULT_POST)\n",
    "\n",
    "# Print result\n",
    "print(struct_result)"
   ]
  },
  {
   "cell_type": "markdown",
   "id": "443a7b45-cfc7-400e-897b-5fdff2c78042",
   "metadata": {},
   "source": [
    "## Main Function with Segment code LCD\n",
    "\n",
    "Here shows how to extract the value in the screen of domestic intelligent meter.\n",
    "\n",
    "<img align='center' src= \"https://user-images.githubusercontent.com/83450930/237240032-fa150a14-800c-4525-ad4f-686165d23aa4.png\" alt=\"drawing\" width=\"200\"/>\n",
    "\n",
    "\n",
    "This screen is Segment code LCD, where we can see the outline of the text in the background, but only the highlighted parts need to be recognized. In this case, the model may also consider the background content as a part that needs to be recognized. The information displayed on this screen is not centered, which is also detrimental to the text recognition model.\n",
    "\n",
    "The following steps can be taken to address the above issues:\n",
    "\n",
    "1. Perform binary processing on the image. By specifying a threshold, background information can be easily and quickly removed.\n",
    "2. Divide the digital display area into many small blocks and remove those solid colored blocks to ensure that the text in final image for recognition is centered.\n",
    "\n",
    "In addition, we can also add an external detection model to center the recognized text, or train a better recognition model to improve recognition accuracy. But these strategies all come with higher computational overhead."
   ]
  },
  {
   "cell_type": "markdown",
   "id": "f9a9798e-a804-4af9-a64f-8db75d0033ab",
   "metadata": {},
   "source": [
    "### Configuration"
   ]
  },
  {
   "cell_type": "code",
   "execution_count": null,
   "id": "b2cc106c-0209-44f6-b0c8-e9b2d3b2fc93",
   "metadata": {
    "tags": []
   },
   "outputs": [],
   "source": [
    "# Prepare the image, configuration and pre/post-processing\n",
    "\n",
    "# Download images\n",
    "IMG_URL = \"https://user-images.githubusercontent.com/83450930/237240032-fa150a14-800c-4525-ad4f-686165d23aa4.png\"\n",
    "IMG_FILE_NAME = IMG_URL.split(\"/\")[-1]\n",
    "utils.download_file(IMG_URL, show_progress=False)\n",
    "\n",
    "# The coordinates of the corners of the screen\n",
    "POINTS = [[275, 676],    # Left top, [x, y]\n",
    "          [1775, 704],   # right top\n",
    "          [1829, 2439],  # right bottom\n",
    "          [205, 2469]]   # left bottom\n",
    "\n",
    "# The size of the screen\n",
    "DESIGN_SHAPE = (1500, 1800)\n",
    "\n",
    "# Output template\n",
    "RESULT_TEMP = {\"Value\":\"\"}\n",
    "\n",
    "# features and the layout information\n",
    "DESIGN_LAYOUT = {'Value':[470, 436, 1050, 592]}\n",
    "\n",
    "# a special pre-processing for the LCD screen\n",
    "def pre_processing_for_LCD(cut_img):\n",
    "    \"\"\"\n",
    "    A process function for the Segment code LCD\n",
    "    Parameters:\n",
    "        cut_img (np.ndarray): Input image.\n",
    "    \"\"\"\n",
    "    # BGR-image to BINARY-image\n",
    "    cut_img = cv2.cvtColor(cut_img, cv2.COLOR_BGR2GRAY)\n",
    "    _, cut_img = cv2.threshold(cut_img, 64, 255, cv2.THRESH_BINARY)\n",
    "    \n",
    "    # delete the area without text\n",
    "    step_size = 30\n",
    "    for i in range(0, cut_img.shape[1], step_size):\n",
    "        rate = len(np.where(cut_img[:, i:i + step_size] > 128)[0]) / (cut_img[:, i:i + step_size].shape[0] * cut_img[:, i:i + step_size].shape[1])\n",
    "        if rate <= 0.95:\n",
    "            cut_img = cut_img[:, i:]\n",
    "            break\n",
    "    \n",
    "    # [h, w] to [h, w, 3]\n",
    "    cut_img = np.expand_dims(cut_img, axis=2)\n",
    "    cut_img = np.concatenate((cut_img, cut_img, cut_img), axis=-1)\n",
    "    \n",
    "    return cut_img\n",
    "    \n",
    "# Congiguration for postprocessing of the results\n",
    "RESULT_POST = {\"Value\":[['RP', ' ', ''], ['AD', -2]]}  # add point"
   ]
  },
  {
   "cell_type": "markdown",
   "id": "ec9789d1-465f-41b9-b1d4-8e52cb81f906",
   "metadata": {},
   "source": [
    "### Pre-processing"
   ]
  },
  {
   "cell_type": "code",
   "execution_count": null,
   "id": "28d164fa-59ec-4aa8-ba2f-8e270e762ddb",
   "metadata": {
    "tags": []
   },
   "outputs": [],
   "source": [
    "# read image\n",
    "img = cv2.imread(IMG_FILE_NAME)\n",
    "\n",
    "# pre-processing\n",
    "img = pre_processing(img, POINTS, DESIGN_SHAPE)\n",
    "\n",
    "# Show pre-processed image\n",
    "plt.imshow(img)"
   ]
  },
  {
   "cell_type": "markdown",
   "id": "8a958dfe-2aa7-4d64-a974-21522e0d86dc",
   "metadata": {},
   "source": [
    "### Recognition"
   ]
  },
  {
   "cell_type": "code",
   "execution_count": null,
   "id": "92b43f6b-fb1b-4cb4-a9cd-a6f7bf1812fc",
   "metadata": {
    "tags": []
   },
   "outputs": [],
   "source": [
    "# the input for recognition need the image, DESIGN information, compiled_model\n",
    "def main_for_electricity_meter(img, DESIGN_LAYOUT, RESULT_TEMP, rec_compiled_model, rec_output_layer, text_decoder):\n",
    "    \"\"\"\n",
    "    Main program of processing the electricity meter.\n",
    "    Parameters:\n",
    "        img (np.ndarray): Input image.\n",
    "        DESIGN_LAYOUT (Dict): The coordinates of elements in the screen.\n",
    "        RESULT_TEMP (Dict): The template for structure output.\n",
    "        rec_compiled_model: CompiledModel.\n",
    "        rec_output_layer: The output of openvino model.\n",
    "        text_decoder(RecLabelDecode): The decoder of raw-recognition results.\n",
    "    \"\"\"\n",
    "    # copy the structure output template\n",
    "    struct_result = copy.deepcopy(RESULT_TEMP)\n",
    "\n",
    "    # structure recognition begins here\n",
    "    for key in DESIGN_LAYOUT.keys():\n",
    "        # cut imgs according the layout information\n",
    "        xmin, ymin, xmax, ymax = DESIGN_LAYOUT[key]\n",
    "        cut_img = img[ymin:ymax, xmin:xmax]\n",
    "\n",
    "        if key == 'Value':\n",
    "            # show the image before LCD pre-processing\n",
    "            print('Left is the Value Part before the pre_processing_for_LCD')\n",
    "            plt.subplot(1,2,1)\n",
    "            plt.imshow(cut_img)\n",
    "\n",
    "            cut_img = pre_processing_for_LCD(cut_img)\n",
    "\n",
    "            # show the image after LCD pre-processing\n",
    "            print('Right is the Value Part after the pre_processing_for_LCD')\n",
    "            plt.subplot(1,2,2)\n",
    "            plt.imshow(cut_img)\n",
    "\n",
    "        h = ymax - ymin  # height of cut_img\n",
    "        w = xmax - xmin  # width of cut_img\n",
    "        dt_boxes = [np.array([[0,0],[w,0],[w,h],[0,h]],dtype='float32')]\n",
    "        batch_num = 1\n",
    "\n",
    "        # since the input img is cut, we do not need a detection model to find the position of texts\n",
    "        # Preprocess detection results for recognition.\n",
    "        img_crop_list, img_num, indices = prep_for_rec(dt_boxes, cut_img)\n",
    "\n",
    "        # txts are the recognized text results\n",
    "        rec_res = [['', 0.0]] * img_num\n",
    "        txts = [] \n",
    "\n",
    "        for beg_img_no in range(0, img_num):\n",
    "\n",
    "            # Recognition starts from here.\n",
    "            norm_img_batch = batch_text_box(\n",
    "                img_crop_list, img_num, indices, beg_img_no, batch_num)\n",
    "\n",
    "            # Run inference for text recognition. \n",
    "            rec_results = rec_compiled_model([norm_img_batch])[rec_output_layer]\n",
    "\n",
    "            # Postprocessing recognition results.\n",
    "            rec_result = text_decoder(rec_results)\n",
    "            for rno in range(len(rec_result)):\n",
    "                rec_res[indices[beg_img_no + rno]] = rec_result[rno]   \n",
    "            if rec_res:\n",
    "                txts = [rec_res[i][0] for i in range(len(rec_res))] \n",
    "\n",
    "        # record the recognition result\n",
    "        struct_result[key] = txts[0]\n",
    "        \n",
    "        return struct_result\n",
    "\n",
    "struct_result = main_for_electricity_meter(img, DESIGN_LAYOUT, RESULT_TEMP, rec_compiled_model, rec_output_layer, text_decoder)\n",
    "        \n",
    "# the raw output information\n",
    "print(struct_result)"
   ]
  },
  {
   "cell_type": "markdown",
   "id": "14937990-45da-4e99-b5c1-3740a34af633",
   "metadata": {},
   "source": [
    "### Post-processing of the results"
   ]
  },
  {
   "cell_type": "code",
   "execution_count": null,
   "id": "4f32e6c7-c5e4-475d-bf4c-3a281532d006",
   "metadata": {
    "tags": []
   },
   "outputs": [],
   "source": [
    "# Post-processing, fix some error made in recognition\n",
    "struct_result = post_processing(struct_result, RESULT_POST)\n",
    "\n",
    "# the final output information\n",
    "print(struct_result)"
   ]
  },
  {
   "cell_type": "markdown",
   "id": "0eeb52b8-0a6c-4b05-b7ca-d341ffa88bad",
   "metadata": {},
   "source": [
    " ## Try it with your meter photos!\n",
    " \n",
    " For your photos, you only need to modify the `Configuration` and `post_processing` to run above!"
   ]
  }
 ],
 "metadata": {
  "kernelspec": {
   "display_name": "Python 3 (ipykernel)",
   "language": "python",
   "name": "python3"
  },
  "language_info": {
   "codemirror_mode": {
    "name": "ipython",
    "version": 3
   },
   "file_extension": ".py",
   "mimetype": "text/x-python",
   "name": "python",
   "nbconvert_exporter": "python",
   "pygments_lexer": "ipython3",
   "version": "3.9.10"
  }
 },
 "nbformat": 4,
 "nbformat_minor": 5
}<|MERGE_RESOLUTION|>--- conflicted
+++ resolved
@@ -7,13 +7,8 @@
     "tags": []
    },
    "source": [
-<<<<<<< HEAD
     "# Meter Reader Digital\n",
     "This notebook shows how to create a meter reader with OpenVINO Runtime. We use the pre-trained [PP-OCR](https://github.com/PaddlePaddle/PaddleOCR) to build up a inference task pipeline:\n",
-=======
-    "# Meter Reader with PaddleOCR\n",
-    "This notebook shows how to create a digital meter reader with OpenVINO Runtime. We use the pre-trained [PP-OCR](https://github.com/PaddlePaddle/PaddleOCR) to build up a inference task pipeline:\n",
->>>>>>> 26daa5b4
     "\n",
     "1. Configure the screen area of the meter reader.\n",
     "2. Config the layout information of the meter reader.\n",
