--- conflicted
+++ resolved
@@ -10,11 +10,8 @@
 
 This notebook series demonstrates two approaches to image generation using an AI method called `diffusion`:
 
-<<<<<<< HEAD
 * [Text-to-Image](./236-stable-diffusion-v2-text-to-image.ipynb) generation to create images from a text description as input.
-=======
-* `Text-to-Image` generation to create images from a text description as input.
->>>>>>> 61ffbee7
+
 <p align="center">
     <img src="https://user-images.githubusercontent.com/29454499/228472288-be6fecb6-5ab5-411f-86dc-0e9c482c733e.png" />
 </p>
@@ -31,20 +28,13 @@
 </p>
 
 
-<<<<<<< HEAD
 * [Text-guided Inpaining](./236-stable-diffusion-v2-infinite-zoom.ipynb) generation to create an image, using text description and masked image region, which should be part of the generated image.
-=======
-* `Text-guided Inpainting` generation to create an image, using text description and masked image region, which should be part of the generated image.
->>>>>>> 61ffbee7
+
 <p align="center">
     <img src="https://user-images.githubusercontent.com/29454499/228501084-60f86a71-0907-4094-a796-96350264d8b8.png" />
 </p>
 
-<<<<<<< HEAD
 In this demonstration Stable Diffusion v2 Inpaining model for generating sequence of images for infinite zoom video effect, extending previous images beyond its borders.
-=======
-In this demonstration Stable Diffusion V2 Inpainting model for generating sequence of images for infinite zoom video effect, extending previous images beyond its borders.
->>>>>>> 61ffbee7
 
 The following image shows an example of the input text and corresponding video.
 
@@ -62,13 +52,7 @@
 Notebook contains the following steps:
 1. Convert PyTorch models to ONNX format.
 2. Convert ONNX models to OpenVINO IR format, using Model Optimizer tool.
-<<<<<<< HEAD
 3. Run Stable Diffusion V2 pipeline with OpenVINO.
-=======
-3. Run Stable Diffusion v2 Text-to-Image pipeline with OpenVINO.
-4. Run Stable Diffusion v2 inpainting pipeline for generation infinity zoom video
->>>>>>> 61ffbee7
 
-## Installation Instructions
 
 If you have not installed all required dependencies, follow the [Installation Guide](../../README.md).