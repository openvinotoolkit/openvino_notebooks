--- conflicted
+++ resolved
@@ -442,7 +442,6 @@
    ]
   },
   {
-<<<<<<< HEAD
    "metadata": {},
    "cell_type": "markdown",
    "source": [
@@ -473,9 +472,7 @@
    "id": "11a8473e509aa040"
   },
   {
-=======
    "attachments": {},
->>>>>>> 37c598e7
    "cell_type": "markdown",
    "id": "130a037a-7d98-4152-81ea-92ffb01da5a2",
    "metadata": {},
