{
 "cells": [
  {
   "cell_type": "markdown",
   "metadata": {
    "id": "rQc-wXjqrEuR"
   },
   "source": [
    "# Quantization of Image Classification Models\n",
    "\n",
    "This tutorial demonstrates how to apply `INT8` quantization to Image Classification model using [NNCF](https://github.com/openvinotoolkit/nncf). It uses the MobileNet V2 model, trained on Cifar10 dataset. The code is designed to be extendable to custom models and datasets. The tutorial uses OpenVINO backend for performing model quantization in NNCF, if you interested how to apply quantization on PyTorch model, please check this [tutorial](../112-pytorch-post-training-quantization-nncf/112-pytorch-post-training-quantization-nncf.ipynb).\n",
    "\n",
    "This tutorial consists of the following steps:\n",
    "\n",
    "- Prepare the model for quantization.\n",
    "- Define a data loading functionality.\n",
    "- Perform quantization.\n",
    "- Compare accuracy of the original and quantized models.\n",
    "- Compare performance of the original and quantized models.\n",
    "- Compare results on one picture."
   ]
  },
  {
   "cell_type": "code",
   "execution_count": 1,
   "metadata": {
    "tags": []
   },
   "outputs": [],
   "source": [
    "from pathlib import Path\n",
    "\n",
    "# Set the data and model directories\n",
    "DATA_DIR = Path('../data/datasets/cifar10')\n",
    "MODEL_DIR = Path('model')\n",
    "model_repo = 'pytorch-cifar-models'\n",
    "\n",
    "DATA_DIR.mkdir(exist_ok=True)\n",
    "MODEL_DIR.mkdir(exist_ok=True)"
   ]
  },
  {
   "cell_type": "markdown",
   "metadata": {
    "id": "D-frbVLKrkmv"
   },
   "source": [
    "## Prepare the Model\n",
    "\n",
    "Model preparation stage has the following steps:\n",
    "\n",
    "- Download a PyTorch model\n",
<<<<<<< HEAD
    "- Convert model to OpenVINO Intermediate Representation format (IR) using model conversion Python API\n",
    "- Serialize converted model on disk\n"
=======
    "- Convert model to OpenVINO Intermediate Representation format (IR) using Model Optimizer Python API\n",
    "- Serialize converted model on disk"
>>>>>>> 7d93d353
   ]
  },
  {
   "cell_type": "code",
   "execution_count": 2,
   "metadata": {
    "tags": []
   },
   "outputs": [],
   "source": [
    "import sys\n",
    "\n",
    "if not Path(model_repo).exists():\n",
    "    !git clone https://github.com/chenyaofo/pytorch-cifar-models.git\n",
    "\n",
    "sys.path.append(model_repo)"
   ]
  },
  {
   "cell_type": "code",
   "execution_count": 3,
   "metadata": {
    "tags": []
   },
   "outputs": [],
   "source": [
    "from pytorch_cifar_models import cifar10_mobilenetv2_x1_0\n",
    "\n",
    "model = cifar10_mobilenetv2_x1_0(pretrained=True)"
   ]
  },
  {
   "cell_type": "markdown",
   "metadata": {},
   "source": [
    "OpenVINO supports PyTorch models via conversion to OpenVINO Intermediate Representation format using model conversion Python API. `mo.convert_model` accept PyTorch model instance and convert it into `openvino.runtime.Model` representation of model in OpenVINO. Optionally, you may specify `example_input` which serves as a helper for model tracing and `input_shape` for converting the model with static shape. The converted model is ready to be loaded on a device for inference and can be saved on a disk for next usage via the `serialize` function. More details about model conversion Python API can be found on this [page](https://docs.openvino.ai/2023.0/openvino_docs_model_processing_introduction.html)."
   ]
  },
  {
   "cell_type": "code",
   "execution_count": 4,
   "metadata": {
    "id": "f7i6dWUmhloy",
    "tags": []
   },
   "outputs": [],
   "source": [
    "from openvino.tools import mo\n",
    "from openvino.runtime import serialize\n",
    "\n",
    "model.eval()\n",
    "\n",
    "ov_model = mo.convert_model(model, input_shape=[1,3,32,32])\n",
    "\n",
    "serialize(ov_model, MODEL_DIR / \"mobilenet_v2.xml\") "
   ]
  },
  {
   "cell_type": "markdown",
   "metadata": {
    "id": "ynLvh8rNc2wv"
   },
   "source": [
    "## Prepare Dataset\n",
    "\n",
    "We will use [CIFAR10](https://www.cs.toronto.edu/~kriz/cifar.html) dataset from [torchvision](https://pytorch.org/vision/stable/generated/torchvision.datasets.CIFAR10.html). Preprocessing for model obtained from training [config](https://github.com/chenyaofo/image-classification-codebase/blob/master/conf/cifar10.conf)"
   ]
  },
  {
   "cell_type": "code",
   "execution_count": 5,
   "metadata": {
    "tags": []
   },
   "outputs": [
    {
     "name": "stdout",
     "output_type": "stream",
     "text": [
      "Files already downloaded and verified\n"
     ]
    }
   ],
   "source": [
    "import torch\n",
    "from torchvision import transforms\n",
    "from torchvision.datasets import CIFAR10\n",
    "\n",
    "transform = transforms.Compose([transforms.ToTensor(), transforms.Normalize((0.4914, 0.4822, 0.4465), (0.247, 0.243, 0.261))])\n",
    "dataset = CIFAR10(root=DATA_DIR, train=False, transform=transform, download=True)\n",
    "val_loader = torch.utils.data.DataLoader(\n",
    "    dataset,\n",
    "    batch_size=1,\n",
    "    shuffle=False,\n",
    "    num_workers=0,\n",
    "    pin_memory=True,\n",
    ")"
   ]
  },
  {
   "cell_type": "markdown",
   "metadata": {},
   "source": [
    "## Perform Quantization\n",
    "\n",
    "[NNCF](https://github.com/openvinotoolkit/nncf) provides a suite of advanced algorithms for Neural Networks inference optimization in OpenVINO with minimal accuracy drop.\n",
    "We will use 8-bit quantization in post-training mode (without the fine-tuning pipeline) to optimize MobileNetV2.\n",
    "The optimization process contains the following steps:\n",
    "\n",
    "1. Create a Dataset for quantization.\n",
    "2. Run `nncf.quantize` for getting an optimized model.\n",
    "3. Serialize an OpenVINO IR model, using the `openvino.runtime.serialize` function.\n",
    "\n",
    "\n",
    "### Create Dataset for Validation\n",
    "\n",
    "NNCF is compatible with `torch.utils.data.DataLoader` interface.  For performing quantization it should be passed into `nncf.Dataset` object with transformation function, which prepares input data to fit into model during quantization, in our case, to pick input tensor from pair (input tensor and label) and convert PyTorch tensor to numpy. "
   ]
  },
  {
   "cell_type": "code",
   "execution_count": 6,
   "metadata": {
    "id": "DErQofk8tO6c",
    "tags": []
   },
   "outputs": [
    {
     "name": "stdout",
     "output_type": "stream",
     "text": [
      "INFO:nncf:NNCF initialized successfully. Supported frameworks detected: torch, tensorflow, onnx, openvino\n"
     ]
    }
   ],
   "source": [
    "import nncf\n",
    "\n",
    "def transform_fn(data_item):\n",
    "    image_tensor = data_item[0]\n",
    "    return image_tensor.numpy()\n",
    "\n",
    "quantization_dataset = nncf.Dataset(val_loader, transform_fn)"
   ]
  },
  {
   "cell_type": "markdown",
   "metadata": {},
   "source": [
    "## Run nncf.quantize for Getting an Optimized Model\n",
    "\n",
    "`nncf.quantize` function accepts model and prepared quantization dataset for performing basic quantization. Optionally, additional parameters like `subset_size`, `preset`, `ignored_scope` can be provided to improve quantization result if applicable. More details about supported parameters can be found on this [page](https://docs.openvino.ai/2023.0/basic_quantization_flow.html#tune-quantization-parameters)"
   ]
  },
  {
   "cell_type": "code",
   "execution_count": 7,
   "metadata": {
    "tags": []
   },
   "outputs": [
    {
     "name": "stderr",
     "output_type": "stream",
     "text": [
      "Statistics collection: 100%|████████████████████████████████████████████████████████████████████████████████████████████████████████████████████████████████████████████████████████████████████████████████████████████████████████████████████████| 300/300 [00:06<00:00, 44.58it/s]\n",
      "Biases correction: 100%|██████████████████████████████████████████████████████████████████████████████████████████████████████████████████████████████████████████████████████████████████████████████████████████████████████████████████████████████| 36/36 [00:01<00:00, 24.92it/s]\n"
     ]
    }
   ],
   "source": [
    "quant_ov_model = nncf.quantize(ov_model, quantization_dataset)"
   ]
  },
  {
   "cell_type": "markdown",
   "metadata": {},
   "source": [
    "##  Serialize an OpenVINO IR model\n",
    "\n",
    "Similar to `mo.convert_model`, quantized model is `openvino.runtime.Model` object which ready to be loaded into device and can be serialized on disk using `openvino.runtime.serialize`."
   ]
  },
  {
   "cell_type": "code",
   "execution_count": 8,
   "metadata": {},
   "outputs": [],
   "source": [
    "serialize(quant_ov_model, MODEL_DIR / \"quantized_mobilenet_v2.xml\")"
   ]
  },
  {
   "cell_type": "markdown",
   "metadata": {},
   "source": [
    "## Compare Accuracy of the Original and Quantized Models"
   ]
  },
  {
   "cell_type": "code",
   "execution_count": 9,
   "metadata": {
    "tags": []
   },
   "outputs": [],
   "source": [
    "from tqdm.notebook import tqdm\n",
    "import numpy as np\n",
    "\n",
    "def test_accuracy(ov_model, data_loader):\n",
    "    correct = 0\n",
    "    total = 0\n",
    "    for (batch_imgs, batch_labels) in tqdm(data_loader):\n",
    "        result = ov_model(batch_imgs)[0]\n",
    "        top_label = np.argmax(result)\n",
    "        correct += top_label == batch_labels.numpy()\n",
    "        total += 1\n",
    "    return correct / total"
   ]
  },
  {
   "cell_type": "markdown",
   "metadata": {},
   "source": [
    "### Select inference device\n",
    "\n",
    "select device from dropdown list for running inference using OpenVINO"
   ]
  },
  {
   "cell_type": "code",
   "execution_count": 10,
   "metadata": {
    "jupyter": {
     "source_hidden": true
    },
    "tags": [
     "hide-input"
    ]
   },
   "outputs": [
    {
     "data": {
      "application/vnd.jupyter.widget-view+json": {
       "model_id": "801720e59be34812887771055c295f40",
       "version_major": 2,
       "version_minor": 0
      },
      "text/plain": [
       "Dropdown(description='Device:', index=2, options=('CPU', 'GPU', 'AUTO'), value='AUTO')"
      ]
     },
     "execution_count": 10,
     "metadata": {},
     "output_type": "execute_result"
    }
   ],
   "source": [
    "import ipywidgets as widgets\n",
    "from openvino.runtime import Core\n",
    "\n",
    "\n",
    "core = Core()\n",
    "device = widgets.Dropdown(\n",
    "    options=core.available_devices + [\"AUTO\"],\n",
    "    value='AUTO',\n",
    "    description='Device:',\n",
    "    disabled=False,\n",
    ")\n",
    "\n",
    "device"
   ]
  },
  {
   "cell_type": "code",
   "execution_count": 11,
   "metadata": {
    "tags": []
   },
   "outputs": [
    {
     "data": {
      "application/vnd.jupyter.widget-view+json": {
       "model_id": "7406b75dfc644a118f0604da8438533d",
       "version_major": 2,
       "version_minor": 0
      },
      "text/plain": [
       "  0%|          | 0/10000 [00:00<?, ?it/s]"
      ]
     },
     "metadata": {},
     "output_type": "display_data"
    },
    {
     "data": {
      "application/vnd.jupyter.widget-view+json": {
       "model_id": "bc2e5da91a4f45ce9612ed3afbd8839c",
       "version_major": 2,
       "version_minor": 0
      },
      "text/plain": [
       "  0%|          | 0/10000 [00:00<?, ?it/s]"
      ]
     },
     "metadata": {},
     "output_type": "display_data"
    }
   ],
   "source": [
    "from openvino.runtime import Core\n",
    "\n",
    "core = Core()\n",
    "compiled_model = core.compile_model(ov_model, device.value)\n",
    "optimized_compiled_model = core.compile_model(quant_ov_model, device.value)\n",
    "\n",
    "orig_accuracy = test_accuracy(compiled_model, val_loader)\n",
    "optimized_accuracy = test_accuracy(optimized_compiled_model, val_loader)"
   ]
  },
  {
   "cell_type": "code",
   "execution_count": 12,
   "metadata": {
    "tags": []
   },
   "outputs": [
    {
     "name": "stdout",
     "output_type": "stream",
     "text": [
      "Accuracy of the original model: 93.61%\n",
      "Accuracy of the optimized model: 93.51%\n"
     ]
    }
   ],
   "source": [
    "print(f\"Accuracy of the original model: {orig_accuracy[0] * 100 :.2f}%\")\n",
    "print(f\"Accuracy of the optimized model: {optimized_accuracy[0] * 100 :.2f}%\")"
   ]
  },
  {
   "cell_type": "markdown",
   "metadata": {
    "id": "vQACMfAUo52V"
   },
   "source": [
    "## Compare Performance of the Original and Quantized Models\n",
    "\n",
    "Finally, measure the inference performance of the `FP32` and `INT8` models, using [Benchmark Tool](https://docs.openvino.ai/2023.0/openvino_inference_engine_tools_benchmark_tool_README.html) - an inference performance measurement tool in OpenVINO.\n",
    "\n",
    "> **NOTE**: For more accurate performance, it is recommended to run benchmark_app in a terminal/command prompt after closing other applications. Run `benchmark_app -m model.xml -d CPU` to benchmark async inference on CPU for one minute. Change CPU to GPU to benchmark on GPU. Run `benchmark_app --help` to see an overview of all command-line options.\n"
   ]
  },
  {
   "cell_type": "code",
   "execution_count": 13,
   "metadata": {
    "id": "pC0gnO0c9-tI"
   },
   "outputs": [
    {
     "name": "stdout",
     "output_type": "stream",
     "text": [
      "[Step 1/11] Parsing and validating input arguments\n",
      "[ INFO ] Parsing input parameters\n",
      "[Step 2/11] Loading OpenVINO Runtime\n",
      "[ INFO ] OpenVINO:\n",
      "[ INFO ] Build ................................. 2023.0.0-10926-b4452d56304-releases/2023/0\n",
      "[ INFO ] \n",
      "[ INFO ] Device info:\n",
      "[ INFO ] AUTO\n",
      "[ INFO ] Build ................................. 2023.0.0-10926-b4452d56304-releases/2023/0\n",
      "[ INFO ] \n",
      "[ INFO ] \n",
      "[Step 3/11] Setting device configuration\n",
      "[ WARNING ] Performance hint was not explicitly specified in command line. Device(AUTO) performance hint will be set to PerformanceMode.THROUGHPUT.\n",
      "[Step 4/11] Reading model files\n",
      "[ INFO ] Loading model files\n",
      "[ INFO ] Read model took 8.60 ms\n",
      "[ INFO ] Original model I/O parameters:\n",
      "[ INFO ] Model inputs:\n",
      "[ INFO ]     x , 1 , x.1 (node: Parameter_2) : f32 / [...] / [1,3,32,32]\n",
      "[ INFO ] Model outputs:\n",
      "[ INFO ]     223 (node: aten::linear_928) : f32 / [...] / [1,10]\n",
      "[Step 5/11] Resizing model to match image sizes and given batch\n",
      "[ INFO ] Model batch size: 1\n",
      "[Step 6/11] Configuring input of the model\n",
      "[ INFO ] Model inputs:\n",
      "[ INFO ]     x , 1 , x.1 (node: Parameter_2) : u8 / [N,C,H,W] / [1,3,32,32]\n",
      "[ INFO ] Model outputs:\n",
      "[ INFO ]     223 (node: aten::linear_928) : f32 / [...] / [1,10]\n",
      "[Step 7/11] Loading the model to the device\n",
      "[ INFO ] Compile model took 312.76 ms\n",
      "[Step 8/11] Querying optimal runtime parameters\n",
      "[ INFO ] Model:\n",
      "[ INFO ]   PERFORMANCE_HINT: PerformanceMode.THROUGHPUT\n",
      "[ INFO ]   NETWORK_NAME: Model0\n",
      "[ INFO ]   OPTIMAL_NUMBER_OF_INFER_REQUESTS: 18\n",
      "[ INFO ]   MODEL_PRIORITY: Priority.MEDIUM\n",
      "[ INFO ]   MULTI_DEVICE_PRIORITIES: CPU\n",
      "[ INFO ]   CPU:\n",
      "[ INFO ]     CPU_BIND_THREAD: YES\n",
      "[ INFO ]     CPU_THREADS_NUM: 0\n",
      "[ INFO ]     CPU_THROUGHPUT_STREAMS: 18\n",
      "[ INFO ]     DEVICE_ID: \n",
      "[ INFO ]     DUMP_EXEC_GRAPH_AS_DOT: \n",
      "[ INFO ]     DYN_BATCH_ENABLED: NO\n",
      "[ INFO ]     DYN_BATCH_LIMIT: 0\n",
      "[ INFO ]     ENFORCE_BF16: NO\n",
      "[ INFO ]     EXCLUSIVE_ASYNC_REQUESTS: NO\n",
      "[ INFO ]     NETWORK_NAME: Model0\n",
      "[ INFO ]     OPTIMAL_NUMBER_OF_INFER_REQUESTS: 18\n",
      "[ INFO ]     PERFORMANCE_HINT: THROUGHPUT\n",
      "[ INFO ]     PERFORMANCE_HINT_NUM_REQUESTS: 0\n",
      "[ INFO ]     PERF_COUNT: NO\n",
      "[ INFO ]   EXECUTION_DEVICES: ['CPU']\n",
      "[Step 9/11] Creating infer requests and preparing input tensors\n",
      "[ WARNING ] No input files were given for input '1'!. This input will be filled with random values!\n",
      "[ INFO ] Fill input '1' with random values \n",
      "[Step 10/11] Measuring performance (Start inference asynchronously, 18 inference requests, limits: 15000 ms duration)\n",
      "[ INFO ] Benchmarking in inference only mode (inputs filling are not included in measurement loop).\n",
      "[ INFO ] First inference took 2.29 ms\n",
      "[Step 11/11] Dumping statistics report\n",
      "[ INFO ] Execution Devices:['CPU']\n",
      "[ INFO ] Count:            117540 iterations\n",
      "[ INFO ] Duration:         15005.85 ms\n",
      "[ INFO ] Latency:\n",
      "[ INFO ]    Median:        1.99 ms\n",
      "[ INFO ]    Average:       2.11 ms\n",
      "[ INFO ]    Min:           1.25 ms\n",
      "[ INFO ]    Max:           118.00 ms\n",
      "[ INFO ] Throughput:   7832.95 FPS\n"
     ]
    }
   ],
   "source": [
    "# Inference FP16 model (OpenVINO IR)\n",
    "!benchmark_app -m \"model/mobilenet_v2.xml\" -d $device.value -api async -t 15"
   ]
  },
  {
   "cell_type": "code",
   "execution_count": 14,
   "metadata": {
    "id": "4VR3-joFu9hH"
   },
   "outputs": [
    {
     "name": "stdout",
     "output_type": "stream",
     "text": [
      "[Step 1/11] Parsing and validating input arguments\n",
      "[ INFO ] Parsing input parameters\n",
      "[Step 2/11] Loading OpenVINO Runtime\n",
      "[ INFO ] OpenVINO:\n",
      "[ INFO ] Build ................................. 2023.0.0-10926-b4452d56304-releases/2023/0\n",
      "[ INFO ] \n",
      "[ INFO ] Device info:\n",
      "[ INFO ] AUTO\n",
      "[ INFO ] Build ................................. 2023.0.0-10926-b4452d56304-releases/2023/0\n",
      "[ INFO ] \n",
      "[ INFO ] \n",
      "[Step 3/11] Setting device configuration\n",
      "[ WARNING ] Performance hint was not explicitly specified in command line. Device(AUTO) performance hint will be set to PerformanceMode.THROUGHPUT.\n",
      "[Step 4/11] Reading model files\n",
      "[ INFO ] Loading model files\n",
      "[ INFO ] Read model took 16.74 ms\n",
      "[ INFO ] Original model I/O parameters:\n",
      "[ INFO ] Model inputs:\n",
      "[ INFO ]     x , x.1 , 1 (node: Parameter_2) : f32 / [...] / [1,3,32,32]\n",
      "[ INFO ] Model outputs:\n",
      "[ INFO ]     223 (node: aten::linear_928) : f32 / [...] / [1,10]\n",
      "[Step 5/11] Resizing model to match image sizes and given batch\n",
      "[ INFO ] Model batch size: 1\n",
      "[Step 6/11] Configuring input of the model\n",
      "[ INFO ] Model inputs:\n",
      "[ INFO ]     x , x.1 , 1 (node: Parameter_2) : u8 / [N,C,H,W] / [1,3,32,32]\n",
      "[ INFO ] Model outputs:\n",
      "[ INFO ]     223 (node: aten::linear_928) : f32 / [...] / [1,10]\n",
      "[Step 7/11] Loading the model to the device\n",
      "[ INFO ] Compile model took 392.77 ms\n",
      "[Step 8/11] Querying optimal runtime parameters\n",
      "[ INFO ] Model:\n",
      "[ INFO ]   PERFORMANCE_HINT: PerformanceMode.THROUGHPUT\n",
      "[ INFO ]   NETWORK_NAME: Model0\n",
      "[ INFO ]   OPTIMAL_NUMBER_OF_INFER_REQUESTS: 18\n",
      "[ INFO ]   MODEL_PRIORITY: Priority.MEDIUM\n",
      "[ INFO ]   MULTI_DEVICE_PRIORITIES: CPU\n",
      "[ INFO ]   CPU:\n",
      "[ INFO ]     CPU_BIND_THREAD: YES\n",
      "[ INFO ]     CPU_THREADS_NUM: 0\n",
      "[ INFO ]     CPU_THROUGHPUT_STREAMS: 18\n",
      "[ INFO ]     DEVICE_ID: \n",
      "[ INFO ]     DUMP_EXEC_GRAPH_AS_DOT: \n",
      "[ INFO ]     DYN_BATCH_ENABLED: NO\n",
      "[ INFO ]     DYN_BATCH_LIMIT: 0\n",
      "[ INFO ]     ENFORCE_BF16: NO\n",
      "[ INFO ]     EXCLUSIVE_ASYNC_REQUESTS: NO\n",
      "[ INFO ]     NETWORK_NAME: Model0\n",
      "[ INFO ]     OPTIMAL_NUMBER_OF_INFER_REQUESTS: 18\n",
      "[ INFO ]     PERFORMANCE_HINT: THROUGHPUT\n",
      "[ INFO ]     PERFORMANCE_HINT_NUM_REQUESTS: 0\n",
      "[ INFO ]     PERF_COUNT: NO\n",
      "[ INFO ]   EXECUTION_DEVICES: ['CPU']\n",
      "[Step 9/11] Creating infer requests and preparing input tensors\n",
      "[ WARNING ] No input files were given for input '1'!. This input will be filled with random values!\n",
      "[ INFO ] Fill input '1' with random values \n",
      "[Step 10/11] Measuring performance (Start inference asynchronously, 18 inference requests, limits: 15000 ms duration)\n",
      "[ INFO ] Benchmarking in inference only mode (inputs filling are not included in measurement loop).\n",
      "[ INFO ] First inference took 2.20 ms\n",
      "[Step 11/11] Dumping statistics report\n",
      "[ INFO ] Execution Devices:['CPU']\n",
      "[ INFO ] Count:            210528 iterations\n",
      "[ INFO ] Duration:         15001.67 ms\n",
      "[ INFO ] Latency:\n",
      "[ INFO ]    Median:        1.04 ms\n",
      "[ INFO ]    Average:       1.10 ms\n",
      "[ INFO ]    Min:           0.71 ms\n",
      "[ INFO ]    Max:           79.19 ms\n",
      "[ INFO ] Throughput:   14033.63 FPS\n"
     ]
    }
   ],
   "source": [
    "# Inference INT8 model (OpenVINO IR)\n",
    "!benchmark_app -m \"model/quantized_mobilenet_v2.xml\" -d $device.value -api async -t 15"
   ]
  },
  {
   "cell_type": "markdown",
   "metadata": {},
   "source": [
    "## Compare results on four pictures"
   ]
  },
  {
   "cell_type": "code",
   "execution_count": 15,
   "metadata": {
    "tags": []
   },
   "outputs": [],
   "source": [
    "# Define all possible labels from the CIFAR10 dataset\n",
    "labels_names = [\"airplane\", \"automobile\", \"bird\", \"cat\", \"deer\", \"dog\", \"frog\", \"horse\", \"ship\", \"truck\"]\n",
    "all_pictures = []\n",
    "all_labels = []\n",
    "\n",
    "# Get all pictures and their labels.\n",
    "for i, batch in enumerate(val_loader):\n",
    "    all_pictures.append(batch[0].numpy())\n",
    "    all_labels.append(batch[1].item())"
   ]
  },
  {
   "cell_type": "code",
   "execution_count": 16,
   "metadata": {
    "tags": []
   },
   "outputs": [],
   "source": [
    "import matplotlib.pyplot as plt\n",
    "\n",
    "def plot_pictures(indexes: list, all_pictures=all_pictures, all_labels=all_labels):\n",
    "    \"\"\"Plot 4 pictures.\n",
    "    :param indexes: a list of indexes of pictures to be displayed.\n",
    "    :param all_batches: batches with pictures.\n",
    "    \"\"\"\n",
    "    images, labels = [], []\n",
    "    num_pics = len(indexes)\n",
    "    assert num_pics == 4, f'No enough indexes for pictures to be displayed, got {num_pics}'\n",
    "    for idx in indexes:\n",
    "        assert idx < 10000, 'Cannot get such index, there are only 10000'\n",
    "        pic = np.rollaxis(all_pictures[idx].squeeze(), 0, 3)\n",
    "        images.append(pic)\n",
    "\n",
    "        labels.append(labels_names[all_labels[idx]])\n",
    "\n",
    "    f, axarr = plt.subplots(1, 4)\n",
    "    axarr[0].imshow(images[0])\n",
    "    axarr[0].set_title(labels[0])\n",
    "\n",
    "    axarr[1].imshow(images[1])\n",
    "    axarr[1].set_title(labels[1])\n",
    "\n",
    "    axarr[2].imshow(images[2])\n",
    "    axarr[2].set_title(labels[2])\n",
    "\n",
    "    axarr[3].imshow(images[3])\n",
    "    axarr[3].set_title(labels[3])"
   ]
  },
  {
   "cell_type": "code",
   "execution_count": 17,
   "metadata": {
    "tags": []
   },
   "outputs": [],
   "source": [
    "def infer_on_pictures(model, indexes: list, all_pictures=all_pictures):\n",
    "    \"\"\" Inference model on a few pictures.\n",
    "    :param net: model on which do inference\n",
    "    :param indexes: list of indexes \n",
    "    \"\"\"\n",
    "    output_key = model.output(0)\n",
    "    predicted_labels = []\n",
    "    for idx in indexes:\n",
    "        assert idx < 10000, 'Cannot get such index, there are only 10000'\n",
    "        result = model(all_pictures[idx])[output_key]\n",
    "        result = labels_names[np.argmax(result[0])]\n",
    "        predicted_labels.append(result)\n",
    "    return predicted_labels"
   ]
  },
  {
   "cell_type": "code",
   "execution_count": 18,
   "metadata": {
    "tags": []
   },
   "outputs": [
    {
     "name": "stderr",
     "output_type": "stream",
     "text": [
      "Clipping input data to the valid range for imshow with RGB data ([0..1] for floats or [0..255] for integers).\n",
      "Clipping input data to the valid range for imshow with RGB data ([0..1] for floats or [0..255] for integers).\n",
      "Clipping input data to the valid range for imshow with RGB data ([0..1] for floats or [0..255] for integers).\n",
      "Clipping input data to the valid range for imshow with RGB data ([0..1] for floats or [0..255] for integers).\n"
     ]
    },
    {
     "name": "stdout",
     "output_type": "stream",
     "text": [
      "Labels for picture from float model : ['frog', 'dog', 'ship', 'horse'].\n",
      "Labels for picture from quantized model : ['frog', 'dog', 'ship', 'horse'].\n"
     ]
    },
    {
     "data": {
      "image/png": "iVBORw0KGgoAAAANSUhEUgAAAh8AAACtCAYAAAAQwB2GAAAAOXRFWHRTb2Z0d2FyZQBNYXRwbG90bGliIHZlcnNpb24zLjUuMiwgaHR0cHM6Ly9tYXRwbG90bGliLm9yZy8qNh9FAAAACXBIWXMAAA9hAAAPYQGoP6dpAAA5dElEQVR4nO2deVxU5f7HPwMDMyDLoCiIIKKpuWVp7qm5m5ZZmta1rna1NMHyarfSFnG7li3aVdtLrSy1Mu1mmqb+XMqu5pYLIhoZLpAYw6IgDPP8/kDOs8DggDNnBvy+Xy9ffs95vnPOc858z5mH57s8BsYYA0EQBEEQhE74eLoDBEEQBEHcWNDggyAIgiAIXaHBB0EQBEEQukKDD4IgCIIgdIUGHwRBEARB6AoNPgiCIAiC0BUafBAEQRAEoSs0+CAIgiAIQldo8EEQBEEQhK7Q4KMK7N27F127dkWtWrVgMBhw8OBBT3eJ8CISExNhMBg83Q3Cw9x5551o3br1NfV+//13GAwGLFu2zP2dIqpE6TOdmZnp6a7UGIye7kB1o6ioCA888ADMZjMWLFiAwMBAxMbGerpbBEEQBFFtoMFHJTl16hROnz6N999/H+PGjfN0dwiCqObExsYiPz8ffn5+nu4KQegGuV0qyZ9//gkAsFgsFepdunRJh94QBFHdMRgMMJvN8PX19XRXCA/BGEN+fr6nu6ErNPioBGPGjEHPnj0BAA888AAMBgPuvPNOjBkzBkFBQTh16hQGDRqE4OBgjBo1CkDJIGTq1KmIiYmByWRC8+bN8dprr0FdTDg/Px9PPvkkwsPDERwcjCFDhuDs2bMwGAxITEzU+1IJJ9m1axc6dOgAs9mMJk2a4N133y2jY7PZMHv2bDRp0gQmkwmNGjXC9OnTceXKFUnPbrcjMTERUVFRCAwMRK9evXDs2DE0atQIY8aM0emKCGfJzc3F5MmT0ahRI5hMJtSrVw/9+vXD/v37Jb1jx46hV69eCAwMRIMGDTB//nypvbyYj9J3ym+//YYBAwagVq1aiIqKwqxZs8q8Owj9sFqtGDNmDCwWC0JDQ/Hoo4/i8uXLWruzz3qjRo1w99134/vvv8ftt9+OgIAA7d2xefNm3HHHHbBYLAgKCkLz5s0xffp06fNXrlzBjBkzcNNNN8FkMiEmJgbPPPNMmfN4M+R2qQTjx49HgwYN8O9//xtPPvkkOnTogIiICKxYsQI2mw0DBgzAHXfcgddeew2BgYFgjGHIkCHYtm0bxo4di1tvvRXff/89/vWvf+Hs2bNYsGCBduwxY8Zg9erVeOSRR9C5c2ds374dgwcP9uDVEtfi8OHD6N+/P+rWrYvExETYbDbMmDEDERERkt64ceOwfPlyDB8+HFOnTsX//vc/zJs3D0lJSfj66681vWnTpmH+/Pm45557MGDAABw6dAgDBgxAQUGB3pdGOMGECRPw5ZdfIiEhAS1btsTFixexa9cuJCUloV27dgCArKwsDBw4EPfffz9GjBiBL7/8Es8++yzatGmDu+66q8LjFxcXY+DAgejcuTPmz5+PjRs3YsaMGbDZbJg1a5Yel0gojBgxAnFxcZg3bx7279+PDz74APXq1cMrr7wCwPlnHQCSk5Px0EMPYfz48XjsscfQvHlzHD16FHfffTduueUWzJo1CyaTCSdPnsSPP/6ofc5ut2PIkCHYtWsXHn/8cbRo0QKHDx/GggULcOLECaxdu1bPW1J1GFEptm3bxgCwL774Qts3evRoBoA999xzku7atWsZADZnzhxp//Dhw5nBYGAnT55kjDG2b98+BoBNnjxZ0hszZgwDwGbMmOGeiyGui6FDhzKz2cxOnz6t7Tt27Bjz9fVlpY/WwYMHGQA2btw46bNPP/00A8C2bt3KGGMsPT2dGY1GNnToUEkvMTGRAWCjR49278UQlSY0NJTFx8c7bO/ZsycDwD7++GNt35UrV1hkZCQbNmyYti81NZUBYEuXLtX2lb5TJk2apO2z2+1s8ODBzN/fn124cMG1F0NUyIwZMxgA9o9//EPaf99997E6deowxpx/1hljLDY2lgFgGzdulHQXLFjAAFT4/X7yySfMx8eH7dy5U9r/zjvvMADsxx9/rNI16g25XVzIE088IW1/99138PX1xZNPPintnzp1Khhj2LBhAwBg48aNAICJEydKepMmTXJjb4nrobi4GN9//z2GDh2Khg0bavtbtGiBAQMGaNvfffcdAGDKlCnS56dOnQoAWL9+PQBgy5YtsNlsZAPVCIvFgv/97384d+6cQ52goCA8/PDD2ra/vz86duyI3377zalzJCQkaLLBYEBCQgIKCwvxww8/VL3jRJWZMGGCtN29e3dcvHgROTk5Tj/rpcTFxUnvCoDHEq5btw52u73cPnzxxRdo0aIFbr75ZmRmZmr/evfuDQDYtm1b1S5OZ2jw4SKMRiOio6OlfadPn0ZUVBSCg4Ol/S1atNDaS//38fFBXFycpHfTTTe5scfE9XDhwgXk5+ejadOmZdqaN2+uyaXfrfpdRkZGwmKxSDYAlP3Oa9eujbCwMFd3n3AB8+fPx5EjRxATE4OOHTsiMTGxzKAiOjq6TM2XsLAwZGVlXfP4Pj4+aNy4sbSvWbNmAEriRAj9Ef/QAKA9m1lZWU4/66Wo73sAGDlyJLp164Zx48YhIiICDz74IFavXi0NRFJSUnD06FHUrVtX+ldqG6VJEd4OxXy4CJPJBB8fGssR5UNFx2oeI0aMQPfu3fH1119j06ZNePXVV/HKK69gzZo1WjyHowwWRkGj1RJnvk9nn/WAgIBy9+3YsQPbtm3D+vXrsXHjRqxatQq9e/fGpk2b4OvrC7vdjjZt2uCNN94o97gxMTFOnd/T0K+lG4mNjcW5c+eQm5sr7T9+/LjWXvq/3W5HamqqpHfy5El9OkpUmrp16yIgIAApKSll2pKTkzW59LtV9TIyMmC1WiUbAMp+5xcvXnTqr2TCM9SvXx8TJ07E2rVrkZqaijp16mDu3LkuObbdbi8zk3LixAkAJdkShHfh7LN+LXx8fNCnTx+88cYbOHbsGObOnYutW7dq7pQmTZrgr7/+Qp8+fdC3b98y/8SZV2+GBh9uZNCgQSguLsbixYul/QsWLIDBYND+Oir1+7311luS3qJFi/TpKFFpfH19MWDAAKxduxZ//PGHtj8pKQnff/+9tj1o0CAAwMKFC6XPl/7VUprR1KdPHxiNRrz99tuSnmo7hHdQXFyM7OxsaV+9evUQFRXl0nRH8ftnjGHx4sXw8/NDnz59XHYOwjU4+6xXxF9//VVm36233goAml2NGDECZ8+exfvvv19GNz8/v9rUmCK3ixu555570KtXLzz//PP4/fff0bZtW2zatAnr1q3D5MmT0aRJEwBA+/btMWzYMCxcuBAXL17UUm1L/8qhKXvvZObMmdi4cSO6d++OiRMnwmazYdGiRWjVqhV+/fVXAEDbtm0xevRovPfee7BarejZsyf27NmD5cuXY+jQoejVqxcAICIiAk899RRef/11DBkyBAMHDsShQ4ewYcMGhIeHkw14Gbm5uYiOjsbw4cPRtm1bBAUF4YcffsDevXvx+uuvu+QcZrMZGzduxOjRo9GpUyds2LAB69evx/Tp01G3bl2XnINwHc4+6xUxa9Ys7NixA4MHD0ZsbCz+/PNPvPXWW4iOjsYdd9wBAHjkkUewevVqTJgwAdu2bUO3bt1QXFyM48ePY/Xq1VrtEK/Hs8k21Q9Hqba1atUqVz83N5f985//ZFFRUczPz481bdqUvfrqq8xut0t6ly5dYvHx8ax27dosKCiIDR06lCUnJzMA7OWXX3brNRFVZ/v27ax9+/bM39+fNW7cmL3zzjtaWl4pRUVFbObMmSwuLo75+fmxmJgYNm3aNFZQUCAdy2azsRdffJFFRkaygIAA1rt3b5aUlMTq1KnDJkyYoPelERVw5coV9q9//Yu1bduWBQcHs1q1arG2bduyt956S9Pp2bMna9WqVZnPjh49msXGxmrbjlJta9WqxU6dOsX69+/PAgMDWUREBJsxYwYrLi5256UR5VD6TKspsEuXLmUAWGpqKmPM+Wc9NjaWDR48uMx5tmzZwu69914WFRXF/P39WVRUFHvooYfYiRMnJL3CwkL2yiuvsFatWjGTycTCwsJY+/bt2cyZM1l2drZrL95NGBijyCdv5eDBg7jtttvw6aefahVTiRsLq9WKsLAwzJkzB88//7ynu0PoxJgxY/Dll18iLy/P010hCLdAMR9eQnl1/RcuXAgfHx/06NHDAz0i9MaRDQAly7MTBEHUFCjmw0uYP38+9u3bh169esFoNGLDhg3YsGEDHn/88WqTOkVcH6tWrcKyZcswaNAgBAUFYdeuXfj888/Rv39/dOvWzdPdIwiCcBk0+PASunbtis2bN2P27NnIy8tDw4YNkZiYSFPtNxC33HILjEYj5s+fj5ycHC0Idc6cOZ7uGkEQhEuhmA+CIAiCIHSFYj4IgiAIgtAVt7ldlixZgldffRXp6elo27YtFi1ahI4dO17zc3a7HefOnUNwcDDVNqgGMMaQm5uLqKioMuXlq2oDANlBdYJsgADcYwdkA9WLimygPGWXs3LlSubv788++ugjdvToUfbYY48xi8XCMjIyrvnZtLQ0BoD+VbN/aWlpLrMBsoPq+Y9sgP652g7IBqrnP9UGysMtMR+dOnVChw4dtNLAdrsdMTExmDRpEp577jlJ98qVK1I54uzs7DIrBxLej9VqRWhoqLZdGRsAyA5qAu6ygbS0NISEhOArRX8z0jVZXKKrLyIlvSDpM4VS2/7c4/x8l85rcsNIuYLo3qOHNPnCjp94Q6xso/Xr8XMXXJHPZRXKsbN0YeVRm1KOXSzPnl9BqfZsoYy2VSmp7ScsgFZULJyrWNaDjYviPHiASVYTF1SrU09ui76ajZdfCEx577rswG3vAaH7AW27S03p2769/uNXgQuCvD/3stS2bSe3sft699bkTmb9IiVe/WiNtD3nn486/VnVBsrD5W6XwsJC7Nu3D9OmTdP2+fj4oG/fvti9e3cZ/Xnz5mHmzJmu7gahM+KUaGVtACA7qAm4ywZCQkIQEhKCQGW/Py4JMicQIZJeLUE2KYMPo4EPTXx9+Bn8QoIkPZ8gYXhjFs4WaHKo52OUfygMRQWazAKEY9iUv/8MfPl0MDscUiC8vv2VV7k4+BDdFWV+u4Rzi4dQj2cUjmf2k9uUgcr12IHb3gPCLTD4ytcWEhICT1AgyIEGuU+mQG61tYT+heg4+DAHqE+c8zjjInP54CMzMxPFxcWIiIiQ9kdERGiruYpMmzYNU6ZM0bZzcnKorkU1p7I2ALjODgZ3l0fbR3byvzZPV/poRFVxhw2MVPTvQn1NFocK6utZmGPAxzgrtW3fK8xi5F3UxPRIS7l9BAD/ps00OaZprNSWmsWPYU/6Vf5ggfBzYxNnHMyynlF4LRsFvTxldkPcViuhisdwdF5AnnURfw3MysxHmEU4ntKPzKvXXCAP7AAv+j0QLjumrkVq2p/FB3jmMG49u1NSJb28C/y73SwMnI4cS5b0LMHcGlNT5LdOToq4SrHQKbNiA2Y+2GsdzW2sa7uboRfhdeu49fger/NhMplgMpmurUjUaMgOCLIBgmzgxsHlczjh4eHw9fVFRkaGtD8jIwORkZEOPkXUJMgGCLIBAiA7IBzj8sGHv78/2rdvjy1btmj77HY7tmzZgi5durj6dIQXQjZAkA0QANkB4Ri3uF2mTJmC0aNH4/bbb0fHjh2xcOFCXLp0CY8+6ny0LFG90dMGXhjCfZM2wecOAEGCK9VcIDVB9tQSrsbdNuBsmOBecJ9+P8RJbbbed2nymawTmhwZLMcOmY3cj//zfh4nkpJ0StKzpxzmGylym+TXtwjHD1Y6XCTIFcV15Fq5XKDEckgxH0JcR65yjABj+W3BcsCt3D/lXKXP1ZWiMqqAl/weCLc+L3W/1HT/gOGaHN37Nk0+kHpC0jPa+L3yM3O5qEB+sdzVu5cmH1z4cpW6+5cgv//Ndr6hY8yHNcvq1uO7ZfAxcuRIXLhwAS+99BLS09Nx6623YuPGjWWCjoiaC9kAQTZAAGQHRPm4LeA0ISEBCQkJ7jo8UQ0gGyDIBgiA7IAoi8ezXQiiKrQS5E++4a4WZVIZWYKsVkzwqaCNqDlYbTzdMdwou10eEtwwxjAuKx46/IAjmnx705aanLxXSac9Jrha1LTWcMHVYhbcGqq3wsrTwyGkd8Km9Eo9vojorhH1FBcBCoSiY+KvgeqekY6hFiq76tMorKA/nka47PNmOd26eM/v5X7E0GeIvGPrf5061X8v8JO9PWqYU59RuX/kZE3evmatJj9b9HuVjlcV8tTUbhdDC8sRBEEQBKErNPggCIIgCEJXyO1CVEuOOtjfRNm+WK5WCeRquTEYpbhaRFaAr+eyS8h2Oa9klvy8d48mt25ziyZPGD9B0ntPqJ5p3y+7ZEJ68NTSnDRh6j/1N0kPqUJVzMwKLNhiETZ85bZ8wc9Q4MAFAziuhKoirgmjVmQtvVdFqjvGO7FfcNI95KSbReWRe++p0udEtq9+87qPcb0Y1e/ZxdDMB0EQBEEQukKDD4IgCIIgdIUGHwRBEARB6ArFfBA1ijRPd4BwOQdRsmrtrcp+R385faVsi8mOSnQF4sCr4xYER2ny8zuXS3oZRVZNDk87p8mRsEh60+/n1TLzBg2U2jbvP6DJR88LPdn9k6SHXCHVVgxPiJMjmmIH3a3Jp79ZKx9DzC0tEOJX1HCHIAcr6Kp6YppvmZTfq8u/27wn5iPxxHx5+97pfCPFuZiP9iPipW1jGE+PNufyY4QH15L05k39u7PddMi+E7zGqSU8rErHWPFTiiaP6tq00p9PSzt1baXrgGY+CIIgCILQFRp8EARBEAShK+R2IWoUhZ7uAOFybkXJInJ/KvvrXVivyccO8PTU4ZPl6XJ8+h8up8vVLZHGP1c8/nNNHjtkjqT2YgE/Vz/zYId9nbLqOU1ufUtLqS0pVUi93b2By/L6ZUCAIIvZjsrbepKwgNnTOzbIjYcF143F8TGk1FtrBXpBoktGcbuU6jLoj3B/6gzhKa7hucMltWEjeHXZDR+/7tShf1m1+Pr6dh20a1q+q0V9Bt5fzhed23tAXjDvYBrfPp7WT5MfvXeopNfYXP4SjUs/fNeJnlYdmvkgCIIgCEJXaPBBEARBEISu0OCDIAiCIAhdoZgPgiCqBfWU7RPfLdFkm1VIJ+0fISvu/JTLq/bIbbu5GHyexwVcSnxHUptdQZyHyKSRUzV5zMgucmOKkLoohk1YlYP4CbKYFVpfvi6b+PYuUMqwB4mKgqwu+5wvyJmCrFbWtogb2XJb0dWO2DywYIFQ6t5YwFNeTybJSdW2At7ngtxzqK5EGAzO67bprsmdY5ppshrj8dM3WzQ5LYvbkdkoDw8uO31m56CZD4IgCIIgdIUGHwRBEARB6Aq5XYhqiVjr0b11+AhvofW786Rt2wSeXjqtv/Aq699P0qvzK3e1XEx3fPzLM3lq4dxRD0ltzzftWe5nXrcdlLYPZ/HU3XvnTJfa1o0dyzdE94f6Fg4Xd3CfSUR4HUntjFglNUlxu5R/iLLnsjrQU90zQRW02a6e2xMFTvfy9OUMcHlh0kpJLVBY2NieCa9nT8oFTe7UTHU4OkfG4Z2aPLhrZ4d6FksDYcukSWEBsr1ddvGblmY+CIIgCILQFRp8EARBEAShK9Xb7RLO5wJbdZWrCfbrcZsmL3zavZXaHE5xEi5DrcH3aDiXPxemUVMUPap4WnM4+tybDtvGbBIevE1ytc9bBZfBFtVl4IAXmt0pbR+e8bAmr0z8hDfkywdcPo5nu4xeOEs+6KgHhRMIboEYWS32hWc1Odrsq8kFhw9LeufPCNPgWfIxpCqp4mqLSnFSp6noc2pmjDcQJ29eVu+PlxEd00PaPntmpwPNqpEjyBOf+0hq+2Xrt5p8exz/HT2bqmSGuRia+SAIgiAIQldo8EEQBEEQhK7Q4IMgCIIgCF3x2pgPv6gwGHx8cFu7W6T9rdtwn1RMDE8RCqofJOmZLW7tnkykIKs+ZauO/agC4ujTA/UJr8nLKHEpT1H2fyLEeTRC+TIAiN7/ql7ft/G88uXPubzK5JyP1eVIHSPe54l/55UHU1P+kPTW7z4Nonxem9NE2n76uQy+UUEsx24n4zwqYtVMXiV1+qgxmvxoXDNJ78B4vqLut29+KrVhzzYui4uW9u4qqa0e8pIm3wp/Tf5b6iOSXuZ5oVKn3A2ghZA+uUpYydcVMR91q3gMVxCkbDv6bvOV7bRyta4ivhn4k3oiRY4gGzGAx+xk5vIT39O/o6T3ohCzE9WitdT2/Rq+OvLAYXdX1CmX8t81v2jyilfGSm19xvPYpBXvrtWrSzTzQRAEQRCEvtDggyAIgiAIXfFat8ujfx8Jf5MJ4XXlKmvmIJ7XFWTmCwkVKFeSp2fK6xkdz+UCIhzsV7PRvCFNtVYtIMAAhCnTq8mCfF6Q5ZqScsbdYifPOUFJ0xv87IeaHHz4mCan2T6U9OoKNvjovaOlNpuF5waLtnohNUPSs6bM1WSj4Ep8KVG+suhIPq1uU/K709P4NPvenQf4MZZ8Lel5w/dbGabGD5e2Nxh5KuCWN4V7kCR/rkoLYsUpT4nwPb3RrK8m9/rHfZLa4x++osnzB/1TblvFK7SuPyysaGeUv78n1zyjyQ904G5nW55cxbRFHHcH5sXLVV33JW7W5Cajuas6T3THAMgYtxmVxlHaqhv9tmEo+Uv50ecflPa/Nm1lufqoRKZqIbj79OB+ntrcqb3qyyqfdz47oWx/6kDTvRQzJm0Hh0Vr8sPDOjj83JZ3lwtb+tWLppkPgiAIgiB0hQYfBEEQBEHoite6XWoFBcFkNsGodNFo49uZ6RcF+Yqkl+XOK7tN2T5QrpbXIk70N3Co5R1csgHFBqCvsn+VIHcX5L2KnriG1MLu8jRqZiZfmOv22/id6Df+GUnvXBq/Y4e38oyFgjQ5MyW6HT9+5rFjUpsxJlaTLW24XlBcQ0lv1pznNdlcn0+r39RC7vvxJD7Vm5WVLbV178rvSGTd5prcoXsbSe8/M3mU+zrFVeFNpAEIBmCB7Mb4z3juGmnV4kneMFJZZK2CxeQcorjDugmyWJB0zEeyK6tnfb4w1//N+Vxq+3bkNKGPXNyKVEnvb5N5xsxN93M3w31TZddb0qaNmjywhZxx8Wwb7tZ5cxB3DZ2JMUl64+Ck20XMdlFd2qXeQQa3UerpOe8Gf/rsVdzVOedBz7hMqsrYp/j7Qp1JuGw9C+fwzNKcNPNBEARBEISu0OCDIAiCIAhdocEHQRAEQRC6YmCMudFTV3lycnIQGhqKEU8nwM9kAmyyj0/MSssTfN0FiiNS3E4/IPvfjx749fo6qaRiSqs6erHv3J1kZ2cjJERde7bqlNrBAt+SVFur4uq1CLJY9PBhOOa5IXI64mPjuT+9cRdePdN+RvaVPjuWp81+spd3JBIyk/7O40Y2r5aPEdSCy/9exVN0g8xy1I3NymWjhQcuBdatJemdSxXSaffLQUcdbhHS6vK5cVoL5DgGo43HrDzTh1fVXAeZToL8PzjGXTawKPsQAkKC0U958CJxUJO/AF/xdt6KZZKedTKXz2ZCJk4IDkt1Lp4gQZArSt9euE9eTfupdo87dfyfdhzR5E/O79Dkt0dOlBVThbKdZmVp3PoODp70nrRpaDneqT5VSOktZACKXWsHpTagYVEUrC44iWhWqQ61vJKKfr4nvbBIk7PyeK2CFW+qBQlcjzM2QDMfBEEQBEHoCg0+CIIgCILQFa9Ntd2bfBw+fn4wKm6XIMHHIXo7zMqVhNflKWVNu7aU2oxCCtKhVCUtzxlcMTWn3nlxu6qLP9VA6piBQAPQ1OxY5y11Kt0Bm/fL7raHzDylEWE85fW/Hy+T9N4QXC1iEcdGyvGPfMPt6mflO4wUPCNG2yVNDoxRkp1F94p0zfKKWlEtuJvo3rhYqc2exfvrY+QVgqPqyos0ikY3/wPuwjSOe13SeuAf/PnpMkqu6BnbZy7cTXbmX7hypRA7C2RX1qgYnmo7Cl24PEp+uO785gNNNveWDemj8dwmehqcq2jpbKXcyT1ll8aBxC81ednUFUKLvFJb1x58MbKuuY7qEQOIi3HcJvLCx1yeK/dJtD5nEzPLoGc1aasbjlnNXC3OsmjOJE3+SnDl6eF2cQaa+SAIgiAIQldo8EEQBEEQhK7Q4IMgCIIgCF3x2piPvEtp8DH6Isgo+2iNwrYliKdgxcXJvvPoGO7rzkyTy8d278VLTj9wP/exv/B6FVZ4rCrqIoNijICQQQcn4xlqKk1qAUE+gDFM3i9mNH/l5D3ad0ZZQdYqbnO7Sr8g64ke+YEVHP+w1XFbPyHVtnbTKKElVFY0iz5+0SjkmA/p7wazvOSvTxCPKUFwU8edEmjW9S5NTocc8zHvI56qPjdGXmU6xAIwBuTKFd5dSsfwdqgVEgLggtIilgq/S5AfkLS+WcVXw+1dsE1q+wLCvRohFOpfXYllUR1hkTeXv8vfLzGCJc1+/ClZMVhYvTdYtD5lfd414rXskdu2/qGJ9iXLNFl5jJCDaoIJgAEVx8OJj4iaaizGdegZo+JiWoU7F5eksuB1ZyOV9INmPgiCIAiC0BUafBAEQRAEoSte63YJrQX4+gE31ZeneeMiuXulURiforaEy9PXeVY+D7xZWP0RAA7t5dPUibP5apD33i/3YfMaLisTnteP6irw2m/Cs9SJ9EWwrwGZRvkG7Uq7/nzklGM8zbLH/bz6ab9BciXUyBQ+XR4spN1uUFL0TgqyRTnXfUMEt6CxCRxTletSfB5+VTCmcJ5qHG6RXTw/Wvnz8reZsjtCj2n7PUiHGZcwVZlLz9HWOgV+F/bfojgXQjBAk98yD5DaXsJ6rjeSf0c56krVKZXrMwBA9oYhVpgxf+OF/Zr8T8iVUGtHCxWZH3xFE09ARuxSF6XtuCAL6/0ip4uclo1UYWXmqqz+qxdNAPjCeZeJ+hhV9EhUIzdMXrDjmgOTnntL2l78SrwDTe+AZj4IgiAIgtAVGnwQBEEQBKErXjvZ367VzfAz+aF+sEXaH27m7hWLmUe7RwbL7pmmHbtqcvfe7aS2Lj1GavI9Y4dq8oz6b0p6M5/mC49lpvA51MXfyFVR7xXmPDfvlq/DobvmvLJdt1wtokFDwM8HB1LkjKWFLpgiPnhAmFvnM/ho3FWermzclacm/fE6X4At8mU5cyJacKWdUU9mFt2Cgq3alPnhLGFyva6Y+aJWurQKsvIYK4vVOcOfeYJNq5kCwqkClCY93C4vfDUTCPRH9Ej5+RwpuFfCBfkrFEp6w+CvyR0h8w0Ga3LdcCHL51n5nTHSeLcmrxw9WZOHrnhR0luXsIRvWOVznRYSUhLGc9db7RGjZMUDPAPnTmH3dllLsogMOEfzdnKaXfLu0w40vYwGAPxQ1kUiPLdSRWDF5eXqKqZj4+dr8kuz/yW1LX2XL96XOM0FC/cJnE6VqzQbDAaXHl9PaOaDIAiCIAhdocEHQRAEQRC6QoMPgiAIgiB0xWtjPhoExcBkNuGmaNl/3aUd98W2bNqzSse+cp77b19cwasJths1XNK752+84mGjML6y5+Jv5FUB8wQ/ZNM28rkOHXayU0WCLH4rambVjbbirdkf8PPFoqRrq1aWxWt+0uQXp/L0xnpd4xTNOzSp4d94NcpH4uTVkoPe5f7+zzfJR0gRYlSiU4T4iiw5Tdacx9cWDblNqOAZLDu7cy7wY4TUb6z0txbKR64Q+ueODZq8eflKTbYlyQ7ztoJ8u3LEgwCKr/7vNj7/DPADHrTKsVYjx3+jyWLN2LwsOSl1fxh/oNrhZqlNDB1K67FVk3u0eVrSW/Uijzd5b/QMTf7PqARJ7764ezT5i+8+ldrWL+fbWWJl25iJkh5i+NrJmbN5oEhs+iVJbW4H/r6KMcoxQZ8H8CiQwyf4/fhx2iuolphREvOhvg8tgiy+N93wvhD5cMkzmrz0Ozn2a9bzz2ryqRwmtUUHc9lkiBRanI3aqTnQzAdBEARBELpCgw+CIAiCIHTFa90uiZPmIiQkxE1HD9QkS31e2XHuDjnFsotQKLF23FCHR9uyl8udelexS47cKep6YuK0o5p2pqaX1QDWbk+G2QfY5+bzDBrHp7B/OXZRaeX2gvq3aKKllzwH3D2cT30bLUukNmMkdxfu/omnyxVY5S+tewvuZgwSHs/j++UUO0sYn7YPKTMXLRoGN6y/Dm+QtF4dNVqTLwi5wXfBMeoLowAlHsODFXzmujmFkuqWr/9X2n1nj3Wa/H8t7tXk0WGtJb1XfvpMk4O6RkltzcDfMZfB3R1dwuSk3EPRPA03dNNtmtzHeIuk16/DUE1+ouvzUtuZgt80+eSBs3AM/5vwyAtfaPIJJYXYaONT9Y2NMVJbD0EevmIB37Ao36C1mpT3LHW7qO848XLES1FLF4jVqxWX6PW+N+2p8nP1wrgNgnx9x67J0MwHQRAEQRC6UqnBx7x589ChQwcEBwejXr16GDp0KJKTkyWdgoICxMfHo06dOggKCsKwYcOQkXHjBdPcyJAN1Hw2ApgHYBWA0vmHlBR5ARSyA4JsgHCEgTHGrq1WwsCBA/Hggw+iQ4cOsNlsmD59Oo4cOYJjx46hVq2SCPsnnngC69evx7JlyxAaGoqEhAT4+Pjgxx9/dOocOTk5CA0NRXZ29nW5XQqF0nc2ZRW3QDTV5KEf8ojjzTvkh+LvLbgcLkxzz5msLOQluEwCb5ObLqsLVJViUbYduVMqmhVVXTUezIQ5d+4c6tcvKY15vTYAcDsIAGCAGxb2q4DtX/1H2u5x/1hh64om/Xp4q6S3d49Q3jZNzrhIF0wwM1fIYrHJ0+CNYkTXDf9Cjycdk/TuHsadIwOGqHO7YrYLN6ytS56UtO4RqnE+JOx/MhoOybs6RT0lD+jjB+TnA/kA3gEQExODpKQkl78L0BIlbhd1cbfR3OWR8c4hTa5XwTF3XPhF2u5RV83fKWEmPpK2Ey+s5RurBffPT5AZJnyfJ5SHt4B/t60y+QJva+atldSaBaslZssnekAnTf7X7KlSW7+OQzV5836eMbNzr2xHX01wbQVOwLXvAs0GHgbgjzJVYx0GDqgVpEV2VtBGOEZYENMnSM6os2uZaHYA5536/a5UzMfGjfLqsMuWLUO9evWwb98+9OjRA9nZ2fjwww/x2WefoXfvkuCHpUuXokWLFvj555/RuXPnypyOqEYcPHgQ9evXJxu4QXjjaizSznw+5k1LS6N3AUHvAsIprivmIzu7ZAagdu3aAIB9+/ahqKgIffv21XRuvvlmNGzYELt37y73GFeuXEFOTo70j6h+hIWVROdWxQYAsoOaAr0LiOt5F5AN3DhUefBht9sxefJkdOvWDa1bl0SXp6enw9/fHxaLRdKNiIhAenr5K4HNmzcPoaGh2r+YmJhy9QjvpmXLkoJbVbEBgOygOlOaI9K5c2d6FxDX9S4gG7hxqHKqbXx8PI4cOYJdu3ZdVwemTZuGKVOmaNs5OTkuMbiAxrU12a6uaCj6tMU0K6U66TuiSz9diPOoIA7DYYyHinrnxe0CB3J52zUER3aQ74G+PP6UHBtxvJ+wEmgwT4VN2yN/2TMm8HTMs27OYHzvY+64zs/pJbX5BDcXtniacBBiJT0xjkZ8iqeESWqwCOnekWFy7rfxQh7mpALIBD76SI6TqCwO3wXtUOLvV0Mh9vD044hvJmsyG7LQ4TnUGI91qXyt2HvjeMXkGfiHpGery5//w/E8PX9dGzmlGmnCFy+HmgG38Ziyo+9yedZUOYX40+DHy++8wrTX/q3JZ/KtUtvhXL5arS2vWJMPfrMXDokWXkJnPJOC68gG/MIBgwko9JP161i4LGYRn1dKFAQIn7tYxZiPkEFcLhBi9AqtiuIOQa4mmczlo9xEo68mmoPkNpu55IYwezGK/qwo4EY4XFW6lJCQgG+//RY7duxAdDT/JY+MjERhYSGsVqs02s3IyEBkZGQ5RwJMJhNMJlO5bUT1oyo2AJAdVFdePQ38fPV3uUEDPjCjdwFBNkBURKXcLowxJCQk4Ouvv8bWrVsRFyevgdG+fXv4+flhy5Yt2r7k5GT88ccf6NKli2t6THg1ZAM3BowxTDt6BduzgNealm0nOyDIBoiKqNTMR3x8PD777DOsW7cOwcHBmt8uNDQUAQEBCA0NxdixYzFlyhTUrl0bISEhmDRpErp06aJ7ZLM9t4JGcerOKsh6pmCpU7LVnPz8fISEhHiVDVSV5DPqniuCzP1eBeflL9HdrhYRsdblUxPkyryLln/JN4zch9IxfoykNyqRL461QriUzUrFx4duq6PJ6ZklKXVzjwIbzgFzmgC+V2djMzIy4Ofn5753gVrtV3x7vcwXfjOskhd0G7BiuSbPx2CprUWcc4tTzsY/y93/W4/Z0nYTCLn2BadlZfG+Cl/ZirRnJLVP45xzu8S36aPJryfJ7u/jB3g11TfmfqDJOZu+hEPihGqtZ/Y71YfycMe7IDIU8DEDZsUGzIINiI+f0c+xXlWxCa4Wm+j+rui3pppRpwNfGDEr0yq11Q8P1+QCq9yWlVVyQ5i9GM5SqZmPt99+G9nZ2bjzzjtRv3597d+qVas0nQULFuDuu+/GsGHD0KNHD0RGRmLNmjWVOQ1RDRG/Y7KBms/qP4BcG/BUMvDw1ZWbmzVrRu8Cgt4FhFNUajzoTD0ys9mMJUuWYMmSJdfUJWoOo0aN0mSygZrPoavBd9YLwKViYNB+lCksRHZwY0LvAsIZaG0XgiAIgiB0xWtXtXXEH4I8691Fmnxw6w5Jr1XTrpqc11ReQdJm5GluZ1NraO4q4TpsYilh/shYFbVuLXgJ/h+TlBL8bmTxZ4p/Pp2Xg39sBl9Zde/ePZLaL7ZQYYv3d7KSmp5u5Kv8GpUsusgCIN/pBRqqyDmU3PYLyn6rIIvLE6TJqxJ/3+duLjdVggZGPKiJrXrwIMjWafJ7YWXcxHK71hhyXjIDrwJtGDtMVl4ilDYXqwmskW1lTBxPlV4WI6+dJfKnIG9Y8a3Utm0T/67te7c5PIbEzqrHebgb2yXAx1ZmNQIYhe084SsrcEWOvnKuy2LMjviMqLFeMQ70vJTANnyphjt7d9fk31OUmCWbcKFhoVJTZGTJzS+2FeH47kNwBpr5IAiCIAhCV2jwQRAEQRCErlRqVVs9KF3F8IlPFsIUGIBPPpTT5i6mCY6XAmGeLV+ZTj0jpkHqNwXuUcRpQp0r613vKsQq2mqWXgD7i1eFLMy7pMlvL3lH0jOa+dx/wsxlbu+XN/CyBShgQGK2G22gMUpWtVULJ4rT4OGCrFZCFT0ozrpu1GO89rAmzukwXJOfj7lX7bbGH8rJYrOE9XbfFBrUqsjCq2ws9x7jg/hVktqvH/IldduOexMupWlLeTvlWPl65eBKOyi1gZsWAL4BQGqS3C5+ZeI7Ly9L1rOLtvJNFTtjdiCrVFSh2gt5YeUPmpxn5SEJqYdPSXp5Wfx3NEjJXS4oKLn5tqIr2PLFYqdsgGY+CIIgCILQFRp8EARBEAShK16b7fL2I5Mr+YmMa6tUR5TF7iBWtFeD08tU5iRcQhifYy04c0KTbXlyVsXJA0p0+A3Ac1YdTlIMgKHiKeyKKgaLLkhrBXri8dUshWHc/fvCMv6uaTS6gaRmucDdcoPrNpTaWBivlGtIFFyKtygXdpiLH37G5V3LR0pqN1ewRpyzhPyd+3h6BQv1OS7IlSpXVcLt4g4yMkoWlrMp7mSx6miAsD8sWNbLF27xZVQR8WuqyAUjRgAo1YIrtD9nUH+xxfuh9sPB89L+73JF5OimjTX5yF7+TlMXjyvI5fZr9qsltdmuhjYwHzdVOCUIgiAIgrheaPBBEARBEISu0OCDIAiCIAhd8dqYD+Iq6kqeYgqg4tck3EQqrzJpFpysJ5NkP/h7W+VKuoSLKELJn0nOpo+reqrf/XoZs1kTH7bK3/my+H9rsh1yqvjJ3N2afCqY59c2WddCPr6wuKzY92QlxsNx7VPnmVLAT/BQ/46aPGTMeBcc3XXknQIMfkCQEtdQ18JlMR7kgpJSffknXD/i1yS+l9X3cEUlD8R+pQhyRfFMYhp53Qr0VIR044j+TTT5jcWLJbW0zBy+EcRjOTKVABurUNoiKLiO1GYrKol1KgbFfBAEQRAE4aXQ4IMgCIIgCF0ht4u3s/sa24TbObGH3/RmLZtp8gbFzWLXrUc3GDZU7s8kq7LtzrfcZNn1NuaroZps27FWausQLKTl5nLb+SDuXUlvXAvB5SG6WpxMpawMiatFeaxjRQ9jBGBA2VRb8asVvWuX1e9cLFGgukJEV4boTpHXDISPcAy7uHCdei7xe1FdfuLxLYJsVfTEY4rHC1f0hEXs/BX3T2Ealx+4ly+geD4lR1YM4JVILXW5jQZZ5PIVeYLbJc8s30QjTAAA5ut8wXSa+SAIgiAIQldo8EEQBEEQhK6Q24UgrkFeAa/6t+dXXlbWHfVMmwvTsinClO0N7dIxovw/kyqqJOkpdnJxXMuhctvzfJW4xaOma3K07YqslyjIcwRZrboqVnXVeSFJvbHUAXxMZX+wrML3niHeA1WxqSAryUXSvaugYqj0DFb0yyl+TtULqKDNUZ9EVDsXbKDQ6rgf9/Xrrsmpe3+T1M4kCe4UsXtGOaMlMpxnb9lsSlaL7aqLpjgfzkIzHwRBEARB6AoNPgiCIAiC0BUafBAEQRAEoSsU80EQChMUn3CQmT8mL73+YZWOGSLIfoJcpOgle0vsgjdRgPL/THL2XnkqHiJJ2X6Yl9lMWHK3Jg9e9bCktm/QD5p8YBCvY5qOE5DhQS8vbZVLeNonb9PkJkNaavLJOf+GjEWTbk3gcSiHlriiJKjrKA37UVNtRXyEcAO7qiduV5D+2kRMyVVSbVOF1FWj8MtpVmJD8oRz2ZVKq9IDX1HMkqM4FDW9WuhTmTTcXC6+NI2vWNwmup+kFt2M28etke00+ab6csxHXgG/0JSUbLnt6hdTZHB+zWCa+SAIgiAIQldo8EEQBEEQhK4YGGPOlyTTgZycHISGhl5bkfAqsrOzERIScm1FJ6mqHTRQtp1d6q2TID/WP0Jqswlzvc9svQhHdBemXwuU6VFxVlXMkDzlZP+qA26zgdoo+TMp81qfqCG04WLPD+7R5C4dW0pqRmE+vlGSPPffvSlPrWxmFO1ZPkYh/qvJJsPwqvS2DK60g1IbCH4YMPgDAX5ye77gasmxCg2q28Xi+BziX+AduNehjIcjXXCh2CpI670oulpUm3VQktVfWUBU8PQiR3StKAvL+Qj9MFcQRGEUFpmrr1RCDReqpLZpyhegCzI2lvSim/bin4nsKLUF2UoqP1/Oy8Xf+rRyygZo5oMgCIIgCF2hwQdBEARBELpCgw+CIAiCIHSFUm0Jr+ZmAL4o6zp1VMHYquiJXkc1m00slywuHhq5SVnNUZBvE+SblOPlCU5i1eUsZsGJ/Y1W9KyCfAgEAOAvT3dAZw5zcXsnHpOxXYjPuBZ1ZvOYj4H1eSDDinfflBX3olpQYAMMPkB9JeYhXIiVsAqly9UftvNC2mmhEsxhF46ZKcSQqHFbuUIsh1GIPcnJlfWQLshKGq6P0LGKlkyQzi2WZFdeYnWF6y+z6LEQ5xEuXKNRiS9JF/Rse3gUmiVIjkhLSt2sydYs+Q6HB5fEEhUVKmXXK4BmPgiCIAiC0BWvm/nwsuQbwklc/b2VHq90HK3+lWB3QgYA5kAucz5BVgt/Oar3U6joFTnQU49fUc0r5/9u8D7cZQNE5bEXcCsryhcWrtPBwFz5vZUei119uIqVNfgMYkEv4YEs8x4QH071ARc/J8w42JVzMUGPOfvCUNqYb/l6zNmXjoJd+FyZd6TwuWJBz6C8uMRjSKdV9NgVsU3+jktnPEr/d8YGvG7wkZurzmER1YHc3FyXpkiX2kGKy45YMeKj8p2Tn/nRHR2pxrjLBojKkzV3tyavxu4KNF2PK+2g1AZsX5Vsn3TJUR2jLhzsahz9JKtjD2dRC6her57z16+OYo9KW87YgNfV+bDb7Th37hwYY2jYsCHS0tJcWjugOpKTk4OYmBivvBeMMeTm5iIqKgo+Pq7z4tntdiQnJ6Nly5Zeed2ewFvtwJ02QO8CGW+1AcA9dkA2UJaaYgNeN/Ph4+OD6Oho5OTkAABCQkK87gZ7Cm+9F+4oCufj44MGDUpKhnnrdXsKb7wf7rIBeheUj7feC1fbAdmAY7z1XjhrAxRwShAEQRCErtDggyAIgiAIXfHawYfJZMKMGTNgMpk83RWPc6Peixv1uh1xo96PG/W6y+NGvRc36nWXR025F14XcEoQBEEQRM3Ga2c+CIIgCIKomdDggyAIgiAIXaHBB0EQBEEQukKDD4IgCIIgdIUGHwRBEARB6IpXDj6WLFmCRo0awWw2o1OnTtizZ4+nu6QL8+bNQ4cOHRAcHIx69eph6NChSE5OlnQKCgoQHx+POnXqICgoCMOGDUNGRoaDI1ZvbkQ7IBuQIRsgGwDIDmqkHTAvY+XKlczf35999NFH7OjRo+yxxx5jFouFZWRkeLprbmfAgAFs6dKl7MiRI+zgwYNs0KBBrGHDhiwvL0/TmTBhAouJiWFbtmxhv/zyC+vcuTPr2rWrB3vtHm5UOyAb4JANkA0wRnZQU+3A6wYfHTt2ZPHx8dp2cXExi4qKYvPmzfNgrzzDn3/+yQCw7du3M8YYs1qtzM/Pj33xxReaTlJSEgPAdu/e7aluugWygxLIBsgGbmQbYIzsoJSaZgde5XYpLCzEvn370LdvX22fj48P+vbti9279V0W2hvIzs4GANSuXRsAsG/fPhQVFUn35+abb0bDhg1r1P0hO+CQDZAN3Kg2AJAdiNQ0O/CqwUdmZiaKi4sREREh7Y+IiEB6erqHeuUZ7HY7Jk+ejG7duqF169YAgPT0dPj7+8NisUi6Ne3+kB2UQDZANnAj2wBAdlBKTbQDo6c7QJRPfHw8jhw5gl27dnm6K4SHIBsgyAYIoGbagVfNfISHh8PX17dMtG5GRgYiIyM91Cv9SUhIwLfffott27YhOjpa2x8ZGYnCwkJYrVZJv6bdH7IDsgGyAbIBgOwAqLl24FWDD39/f7Rv3x5btmzR9tntdmzZsgVdunTxYM/0gTGGhIQEfP3119i6dSvi4uKk9vbt28PPz0+6P8nJyfjjjz9q1P25ke2AbKAEsgGyAYDsoEbbgWfjXcuycuVKZjKZ2LJly9ixY8fY448/ziwWC0tPT/d019zOE088wUJDQ9n//d//sfPnz2v/Ll++rOlMmDCBNWzYkG3dupX98ssvrEuXLqxLly4e7LV7uFHtgGyAQzZANsAY2UFNtQOvG3wwxtiiRYtYw4YNmb+/P+vYsSP7+eefPd0lXQBQ7r+lS5dqOvn5+WzixIksLCyMBQYGsvvuu4+dP3/ec512IzeiHZANyJANkA0wRnZQE+3AwBhj+s2zEARBEARxo+NVMR8EQRAEQdR8aPBBEARBEISu0OCDIAiCIAhdocEHQRAEQRC6QoMPgiAIgiB0hQYfBEEQBEHoCg0+CIIgCILQFRp8EARBEAShKzT4IAiCIAhCV2jwQRAEQRCErtDggyAIgiAIXfl/Jg70QihiMYIAAAAASUVORK5CYII=",
      "text/plain": [
       "<Figure size 640x480 with 4 Axes>"
      ]
     },
     "metadata": {},
     "output_type": "display_data"
    }
   ],
   "source": [
    "indexes_to_infer = [7, 12, 15, 20]  # To plot, specify 4 indexes.\n",
    "\n",
    "plot_pictures(indexes_to_infer)\n",
    "\n",
    "results_float = infer_on_pictures(compiled_model, indexes_to_infer)\n",
    "results_quanized = infer_on_pictures(optimized_compiled_model, indexes_to_infer)\n",
    "\n",
    "print(f\"Labels for picture from float model : {results_float}.\")\n",
    "print(f\"Labels for picture from quantized model : {results_quanized}.\")"
   ]
  }
 ],
 "metadata": {
  "colab": {
   "collapsed_sections": [],
   "name": "tutorial_tiny.ipynb",
   "private_outputs": true,
   "provenance": []
  },
  "kernelspec": {
   "display_name": "Python 3 (ipykernel)",
   "language": "python",
   "name": "python3"
  },
  "language_info": {
   "codemirror_mode": {
    "name": "ipython",
    "version": 3
   },
   "file_extension": ".py",
   "mimetype": "text/x-python",
   "name": "python",
   "nbconvert_exporter": "python",
   "pygments_lexer": "ipython3",
   "version": "3.8.10"
  },
  "vscode": {
   "interpreter": {
    "hash": "916dbcbb3f70747c44a77c7bcd40155683ae19c65e1c03b4aa3499c5328201f1"
   }
  }
 },
 "nbformat": 4,
 "nbformat_minor": 4
}<|MERGE_RESOLUTION|>--- conflicted
+++ resolved
@@ -50,13 +50,8 @@
     "Model preparation stage has the following steps:\n",
     "\n",
     "- Download a PyTorch model\n",
-<<<<<<< HEAD
     "- Convert model to OpenVINO Intermediate Representation format (IR) using model conversion Python API\n",
     "- Serialize converted model on disk\n"
-=======
-    "- Convert model to OpenVINO Intermediate Representation format (IR) using Model Optimizer Python API\n",
-    "- Serialize converted model on disk"
->>>>>>> 7d93d353
    ]
   },
   {
