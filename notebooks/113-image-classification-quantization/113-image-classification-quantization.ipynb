--- conflicted
+++ resolved
@@ -1,5 +1,4 @@
 {
-<<<<<<< HEAD
   "cells": [
     {
       "cell_type": "markdown",
@@ -27,27 +26,20 @@
       "outputs": [],
       "source": [
         "import os\n",
-        "import sys\n",
+        "from pathlib import Path\n",
+        "\n",
+        "import matplotlib.pyplot as plt\n",
+        "import numpy as np\n",
         "import torch\n",
         "from addict import Dict\n",
-        "import numpy as np\n",
-        "import matplotlib.pyplot as plt\n",
-        "from pathlib import Path\n",
-        "\n",
-        "from torchvision import transforms\n",
-        "from torchvision.datasets import CIFAR10\n",
-        "\n",
-        "from compression.api import Metric, DataLoader\n",
+        "from compression.api import DataLoader, Metric\n",
+        "from compression.engines.ie_engine import IEEngine\n",
         "from compression.graph import load_model, save_model\n",
         "from compression.graph.model_utils import compress_model_weights\n",
-        "from compression.engines.ie_engine import IEEngine\n",
         "from compression.pipeline.initializer import create_pipeline\n",
         "from openvino.runtime import Core\n",
-        "\n",
-        "import warnings\n",
-        "warnings.filterwarnings(\"ignore\")\n",
-        "\n",
-        "sys.path.append('../utils')"
+        "from torchvision import transforms\n",
+        "from torchvision.datasets import CIFAR10\n"
       ]
     },
     {
@@ -125,7 +117,10 @@
       "cell_type": "code",
       "execution_count": null,
       "metadata": {
-        "id": "DErQofk8tO6c"
+        "id": "DErQofk8tO6c",
+        "test_replace": {
+          "len(self.labels)": "100"
+        }
       },
       "outputs": [],
       "source": [
@@ -468,7 +463,7 @@
       "metadata": {},
       "outputs": [],
       "source": [
-        "indexes_to_infer = [61, 4, 5, 7]  # to plot specify 4 indexes\n",
+        "indexes_to_infer = [7, 12, 15, 20]  # to plot specify 4 indexes\n",
         "\n",
         "plot_pictures(indexes_to_infer)\n",
         "\n",
@@ -502,506 +497,8 @@
       "nbconvert_exporter": "python",
       "pygments_lexer": "ipython3",
       "version": "3.9.9"
-=======
- "cells": [
-  {
-   "cell_type": "markdown",
-   "metadata": {
-    "id": "rQc-wXjqrEuR"
-   },
-   "source": [
-    "# Quantization of Image Classification Models\n",
-    "\n",
-    "This tutorial demostrates how to apply INT8 quantization to Image Classification model using [Post-training Optimization Tool API](../../compression/api/README.md). The Mobilenet V2 model trained on Cifar10 dataset is used as an example. The code of this tutorial is designed to be extandable to custom model and dataset. It is assumed that OpenVINO is already installed. This tutorial consists of the following steps:\n",
-    "- Prepare the model for quantization\n",
-    "- Define data loading and accuracy validation functionality\n",
-    "- Run optimization pipeline\n",
-    "- Compare accuracy of the original and quantized models\n",
-    "- Compare performance of the original and quantized models\n",
-    "- Compare results on one picture"
-   ]
+    }
   },
-  {
-   "cell_type": "code",
-   "execution_count": null,
-   "metadata": {
-    "id": "4cSNQWdbSyeo"
-   },
-   "outputs": [],
-   "source": [
-    "import os\n",
-    "from pathlib import Path\n",
-    "\n",
-    "import matplotlib.pyplot as plt\n",
-    "import numpy as np\n",
-    "import torch\n",
-    "from addict import Dict\n",
-    "from compression.api import DataLoader, Metric\n",
-    "from compression.engines.ie_engine import IEEngine\n",
-    "from compression.graph import load_model, save_model\n",
-    "from compression.graph.model_utils import compress_model_weights\n",
-    "from compression.pipeline.initializer import create_pipeline\n",
-    "from openvino.inference_engine import IECore\n",
-    "from torchvision import transforms\n",
-    "from torchvision.datasets import CIFAR10"
-   ]
-  },
-  {
-   "cell_type": "code",
-   "execution_count": null,
-   "metadata": {},
-   "outputs": [],
-   "source": [
-    "# Set the data and model directories\n",
-    "DATA_DIR = \"data\"\n",
-    "MODEL_DIR = \"model\"\n",
-    "\n",
-    "os.makedirs(DATA_DIR, exist_ok=True)\n",
-    "os.makedirs(MODEL_DIR, exist_ok=True)"
-   ]
-  },
-  {
-   "cell_type": "markdown",
-   "metadata": {
-    "id": "D-frbVLKrkmv"
-   },
-   "source": [
-    "## Prepare the Model\n",
-    "Model preparation stage has the following steps:\n",
-    "- Download PyTorch model from Torchvision repository\n",
-    "- Convert it to ONNX format\n",
-    "- Run OpenVINO Model Optimizer tool to convert ONNX to OpenVINO Intermediate Representation (IR)\n",
-    "\n"
-   ]
-  },
-  {
-   "cell_type": "code",
-   "execution_count": null,
-   "metadata": {
-    "id": "f7i6dWUmhloy"
-   },
-   "outputs": [],
-   "source": [
-    "model = torch.hub.load(\n",
-    "    \"chenyaofo/pytorch-cifar-models\", \"cifar10_mobilenetv2_x1_0\", pretrained=True\n",
-    ")\n",
-    "model.eval()\n",
-    "\n",
-    "dummy_input = torch.randn(1, 3, 32, 32)\n",
-    "\n",
-    "onnx_model_path = Path(MODEL_DIR) / \"mobilenet_v2.onnx\"\n",
-    "ir_model_xml = onnx_model_path.with_suffix(\".xml\")\n",
-    "ir_model_bin = onnx_model_path.with_suffix(\".bin\")\n",
-    "\n",
-    "torch.onnx.export(model, dummy_input, onnx_model_path, verbose=False)\n",
-    "\n",
-    "# Run OpenVINO Model Optimization tool to convert ONNX to OpenVINO IR\n",
-    "!mo --framework=onnx --data_type=FP16 --input_shape=[1,3,32,32] -m $onnx_model_path  --output_dir $MODEL_DIR"
-   ]
-  },
-  {
-   "cell_type": "markdown",
-   "metadata": {
-    "id": "ynLvh8rNc2wv"
-   },
-   "source": [
-    "## Define Data Loader\n",
-    "At this step the `DataLoader` interface from POT API is implemented."
-   ]
-  },
-  {
-   "cell_type": "code",
-   "execution_count": null,
-   "metadata": {},
-   "outputs": [],
-   "source": [
-    "transform = transforms.Compose(\n",
-    "    [transforms.ToTensor(), transforms.Normalize((0.4914, 0.4822, 0.4465), (0.247, 0.243, 0.261))]\n",
-    ")\n",
-    "dataset = CIFAR10(root=DATA_DIR, train=False, transform=transform, download=True)"
-   ]
-  },
-  {
-   "cell_type": "code",
-   "execution_count": null,
-   "metadata": {
-    "id": "DErQofk8tO6c",
-    "tags": [],
-    "test_replace": {
-     "len(self.labels)": "100"
->>>>>>> 7c28bcf9
-    }
-   },
-   "outputs": [],
-   "source": [
-    "# create DataLoader from CIFAR10 dataset\n",
-    "class CifarDataLoader(DataLoader):\n",
-    "    def __init__(self, config):\n",
-    "        \"\"\"\n",
-    "        Initialize config and dataset.\n",
-    "        :param config: created config with DATA_DIR path.\n",
-    "        \"\"\"\n",
-    "        if not isinstance(config, Dict):\n",
-    "            config = Dict(config)\n",
-    "        super().__init__(config)\n",
-    "        self.indexes, self.pictures, self.labels = self.load_data(dataset)\n",
-    "\n",
-    "    def __len__(self):\n",
-    "        return len(self.labels)\n",
-    "\n",
-    "    def __getitem__(self, index):\n",
-    "        \"\"\"\n",
-    "        Return one sample of index, label and picture.\n",
-    "        :param index: index of the taken sample.\n",
-    "        \"\"\"\n",
-    "        if index >= len(self):\n",
-    "            raise IndexError\n",
-    "\n",
-    "        return (self.indexes[index], self.labels[index]), self.pictures[index].numpy()\n",
-    "\n",
-    "    def load_data(self, dataset):\n",
-    "        \"\"\"\n",
-    "        Load dataset in needed format.\n",
-    "        :param dataset:  downloaded dataset.\n",
-    "        \"\"\"\n",
-    "        pictures, labels, indexes = [], [], []\n",
-    "\n",
-    "        for idx, sample in enumerate(dataset):\n",
-    "            pictures.append(sample[0])\n",
-    "            labels.append(sample[1])\n",
-    "            indexes.append(idx)\n",
-    "\n",
-    "        return indexes, pictures, labels"
-   ]
-  },
-  {
-   "cell_type": "markdown",
-   "metadata": {
-    "id": "Re9-YhbBddh3"
-   },
-   "source": [
-    "## Define Accuracy Metric Calculation\n",
-    "At this step the `Metric` interface for accuracy Top-1 metric is implemented. It is used for validating accuracy of quantized model."
-   ]
-  },
-  {
-   "cell_type": "code",
-   "execution_count": null,
-   "metadata": {
-    "id": "GB8L492ztZEC"
-   },
-   "outputs": [],
-   "source": [
-    "# Custom implementation of classification accuracy metric.\n",
-    "\n",
-    "\n",
-    "class Accuracy(Metric):\n",
-    "\n",
-    "    # Required methods\n",
-    "    def __init__(self, top_k=1):\n",
-    "        super().__init__()\n",
-    "        self._top_k = top_k\n",
-    "        self._name = \"accuracy@top{}\".format(self._top_k)\n",
-    "        self._matches = []\n",
-    "\n",
-    "    @property\n",
-    "    def value(self):\n",
-    "        \"\"\" Returns accuracy metric value for the last model output. \"\"\"\n",
-    "        return {self._name: self._matches[-1]}\n",
-    "\n",
-    "    @property\n",
-    "    def avg_value(self):\n",
-    "        \"\"\" Returns accuracy metric value for all model outputs. \"\"\"\n",
-    "        return {self._name: np.ravel(self._matches).mean()}\n",
-    "\n",
-    "    def update(self, output, target):\n",
-    "        \"\"\"Updates prediction matches.\n",
-    "        :param output: model output\n",
-    "        :param target: annotations\n",
-    "        \"\"\"\n",
-    "        if len(output) > 1:\n",
-    "            raise Exception(\n",
-    "                \"The accuracy metric cannot be calculated \" \"for a model with multiple outputs\"\n",
-    "            )\n",
-    "        if isinstance(target, dict):\n",
-    "            target = list(target.values())\n",
-    "        predictions = np.argsort(output[0], axis=1)[:, -self._top_k :]\n",
-    "        match = [float(t in predictions[i]) for i, t in enumerate(target)]\n",
-    "\n",
-    "        self._matches.append(match)\n",
-    "\n",
-    "    def reset(self):\n",
-    "        \"\"\" Resets collected matches \"\"\"\n",
-    "        self._matches = []\n",
-    "\n",
-    "    def get_attributes(self):\n",
-    "        \"\"\"\n",
-    "        Returns a dictionary of metric attributes {metric_name: {attribute_name: value}}.\n",
-    "        Required attributes: 'direction': 'higher-better' or 'higher-worse'\n",
-    "                             'type': metric type\n",
-    "        \"\"\"\n",
-    "        return {self._name: {\"direction\": \"higher-better\", \"type\": \"accuracy\"}}"
-   ]
-  },
-  {
-   "cell_type": "markdown",
-   "metadata": {
-    "id": "CclWk-fVd9Wi"
-   },
-   "source": [
-    "## Run Quantization Pipeline and compare the accuracy of the original and quantized models\n",
-    "Here we define a configuration for our quantization pipeline and run it. \n",
-    "\n",
-    "NOTE: we use built-in `IEEngine` implementation of the `Engine` interface from the POT API for model inference. `IEEngine` is built on top of OpenVINO Python* API for inference and provides basic functionality for inference of simple models. If you have a more complicated inference flow for your model/models you should create your own implementation of `Engine` interface, for example by inheriting from `IEEngine` and extending it."
-   ]
-  },
-  {
-   "cell_type": "code",
-   "execution_count": null,
-   "metadata": {
-    "id": "PiAvrwo0tr6Z"
-   },
-   "outputs": [],
-   "source": [
-    "model_config = Dict({\"model_name\": \"mobilenet_v2\", \"model\": ir_model_xml, \"weights\": ir_model_bin})\n",
-    "engine_config = Dict({\"device\": \"CPU\", \"stat_requests_number\": 2, \"eval_requests_number\": 2})\n",
-    "dataset_config = {\"data_source\": DATA_DIR}\n",
-    "algorithms = [\n",
-    "    {\n",
-    "        \"name\": \"DefaultQuantization\",\n",
-    "        \"params\": {\"target_device\": \"CPU\", \"preset\": \"performance\", \"stat_subset_size\": 300},\n",
-    "    }\n",
-    "]\n",
-    "\n",
-    "# Steps 1-7: Model optimization\n",
-    "# Step 1: Load the model.\n",
-    "model = load_model(model_config)\n",
-    "\n",
-    "# Step 2: Initialize the data loader.\n",
-    "data_loader = CifarDataLoader(dataset_config)\n",
-    "\n",
-    "# Step 3 (Optional. Required for AccuracyAwareQuantization): Initialize the metric.\n",
-    "metric = Accuracy(top_k=1)\n",
-    "\n",
-    "# Step 4: Initialize the engine for metric calculation and statistics collection.\n",
-    "engine = IEEngine(engine_config, data_loader, metric)\n",
-    "\n",
-    "# Step 5: Create a pipeline of compression algorithms.\n",
-    "pipeline = create_pipeline(algorithms, engine)\n",
-    "\n",
-    "# Step 6: Execute the pipeline.\n",
-    "compressed_model = pipeline.run(model)\n",
-    "\n",
-    "# Step 7 (Optional): Compress model weights quantized precision\n",
-    "#                    in order to reduce the size of final .bin file.\n",
-    "compress_model_weights(compressed_model)\n",
-    "\n",
-    "# Step 8: Save the compressed model to the desired path.\n",
-    "compressed_model_paths = save_model(\n",
-    "    model=compressed_model, save_path=MODEL_DIR, model_name=\"quantized_mobilenet_v2\"\n",
-    ")\n",
-    "compressed_model_xml = compressed_model_paths[0][\"model\"]\n",
-    "compressed_model_bin = Path(compressed_model_paths[0][\"model\"]).with_suffix(\".bin\")\n",
-    "\n",
-    "# Step 9: Compare accuracy of the original and quantized models.\n",
-    "metric_results = pipeline.evaluate(model)\n",
-    "if metric_results:\n",
-    "    for name, value in metric_results.items():\n",
-    "        print(f\"Accuracy of the original model: {name}: {value}\")\n",
-    "\n",
-    "metric_results = pipeline.evaluate(compressed_model)\n",
-    "if metric_results:\n",
-    "    for name, value in metric_results.items():\n",
-    "        print(f\"Accuracy of the optimized model: {name}: {value}\")"
-   ]
-  },
-  {
-   "cell_type": "markdown",
-   "metadata": {
-    "id": "vQACMfAUo52V"
-   },
-   "source": [
-    "## Compare Performance of the Original and Quantized Models\n",
-    "\n",
-    "Finally, we will measure the inference performance of the FP32 and INT8 models. To do this, we use [Benchmark Tool](https://docs.openvinotoolkit.org/latest/openvino_inference_engine_tools_benchmark_tool_README.html) - OpenVINO's inference performance measurement tool.\n",
-    "\n",
-    "NOTE: For more accurate performance, we recommended running benchmark_app in a terminal/command prompt after closing other applications. Run benchmark_app -m model.xml -d CPU to benchmark async inference on CPU for one minute. Change CPU to GPU to benchmark on GPU. Run benchmark_app --help to see an overview of all command line options.\n"
-   ]
-  },
-  {
-   "cell_type": "code",
-   "execution_count": null,
-   "metadata": {
-    "id": "pC0gnO0c9-tI"
-   },
-   "outputs": [],
-   "source": [
-    "# Inference FP16 model (IR)\n",
-    "!benchmark_app -m $ir_model_xml -d CPU -api async"
-   ]
-  },
-  {
-   "cell_type": "code",
-   "execution_count": null,
-   "metadata": {
-    "id": "4VR3-joFu9hH"
-   },
-   "outputs": [],
-   "source": [
-    "# Inference INT8 model (IR)\n",
-    "!benchmark_app -m $compressed_model_xml -d CPU -api async"
-   ]
-  },
-  {
-   "cell_type": "markdown",
-   "metadata": {},
-   "source": [
-    "## Compare results on four pictures."
-   ]
-  },
-  {
-   "cell_type": "code",
-   "execution_count": null,
-   "metadata": {},
-   "outputs": [],
-   "source": [
-    "ie = IECore()\n",
-    "\n",
-    "# read and load float model\n",
-    "float_net = ie.read_network(model=ir_model_xml, weights=ir_model_bin)\n",
-    "float_net = ie.load_network(network=float_net, device_name=\"CPU\")\n",
-    "\n",
-    "# read and load quantized model\n",
-    "quantized_net = ie.read_network(model=compressed_model_xml, weights=compressed_model_bin)\n",
-    "quantized_net = ie.load_network(network=quantized_net, device_name=\"CPU\")"
-   ]
-  },
-  {
-   "cell_type": "code",
-   "execution_count": null,
-   "metadata": {},
-   "outputs": [],
-   "source": [
-    "# define all possible labels from CIFAR10\n",
-    "labels_names = [\n",
-    "    \"airplane\",\n",
-    "    \"automobile\",\n",
-    "    \"bird\",\n",
-    "    \"cat\",\n",
-    "    \"deer\",\n",
-    "    \"dog\",\n",
-    "    \"frog\",\n",
-    "    \"horse\",\n",
-    "    \"ship\",\n",
-    "    \"truck\",\n",
-    "]\n",
-    "all_pictures = []\n",
-    "all_labels = []\n",
-    "\n",
-    "# get all pictures and their labels\n",
-    "for i, batch in enumerate(data_loader):\n",
-    "    all_pictures.append(batch[1])\n",
-    "    all_labels.append(batch[0][1])"
-   ]
-  },
-  {
-   "cell_type": "code",
-   "execution_count": null,
-   "metadata": {},
-   "outputs": [],
-   "source": [
-    "def plot_pictures(indexes: list, all_pictures=all_pictures, all_labels=all_labels):\n",
-    "    \"\"\"Plot 4 pictures.\n",
-    "    :param indexes: a list of indexes of pictures to be displayed.\n",
-    "    :param all_batches: batches with pictures.\n",
-    "    \"\"\"\n",
-    "    images, labels = [], []\n",
-    "    num_pics = len(indexes)\n",
-    "    assert num_pics == 4, f\"No enough indexes for pictures to be displayed, got {num_pics}\"\n",
-    "    for idx in indexes:\n",
-    "        assert idx < 10000, \"Cannot get such index, there are only 10000\"\n",
-    "        pic = np.rollaxis(all_pictures[idx].squeeze(), 0, 3)\n",
-    "        images.append(pic)\n",
-    "\n",
-    "        labels.append(labels_names[all_labels[idx]])\n",
-    "\n",
-    "    f, axarr = plt.subplots(1, 4)\n",
-    "    axarr[0].imshow(images[0])\n",
-    "    axarr[0].set_title(labels[0])\n",
-    "\n",
-    "    axarr[1].imshow(images[1])\n",
-    "    axarr[1].set_title(labels[1])\n",
-    "\n",
-    "    axarr[2].imshow(images[2])\n",
-    "    axarr[2].set_title(labels[2])\n",
-    "\n",
-    "    axarr[3].imshow(images[3])\n",
-    "    axarr[3].set_title(labels[3])"
-   ]
-  },
-  {
-   "cell_type": "code",
-   "execution_count": null,
-   "metadata": {},
-   "outputs": [],
-   "source": [
-    "def infer_on_pictures(net, indexes: list, all_pictures=all_pictures):\n",
-    "    \"\"\"Inference model on a few pictures.\n",
-    "    :param net: model on which do inference\n",
-    "    :param indexes: list of indexes\n",
-    "    \"\"\"\n",
-    "    predicted_labels = []\n",
-    "    for idx in indexes:\n",
-    "        assert idx < 10000, \"Cannot get such index, there are only 10000\"\n",
-    "        result = list(net.infer(inputs={\"input.1\": all_pictures[idx]}).values())\n",
-    "        result = labels_names[np.argmax(result[0])]\n",
-    "        predicted_labels.append(result)\n",
-    "    return predicted_labels"
-   ]
-  },
-  {
-   "cell_type": "code",
-   "execution_count": null,
-   "metadata": {},
-   "outputs": [],
-   "source": [
-    "indexes_to_infer = [61, 4, 5, 7]  # to plot specify 4 indexes\n",
-    "\n",
-    "plot_pictures(indexes_to_infer)\n",
-    "\n",
-    "results_float = infer_on_pictures(float_net, indexes_to_infer)\n",
-    "results_quanized = infer_on_pictures(quantized_net, indexes_to_infer)\n",
-    "\n",
-    "print(f\"Labels for picture from float model : {results_float}.\")\n",
-    "print(f\"Labels for picture from quantized model : {results_quanized}.\")"
-   ]
-  }
- ],
- "metadata": {
-  "colab": {
-   "collapsed_sections": [],
-   "name": "tutorial_tiny.ipynb",
-   "private_outputs": true,
-   "provenance": []
-  },
-  "kernelspec": {
-   "display_name": "Python 3",
-   "language": "python",
-   "name": "python3"
-  },
-  "language_info": {
-   "codemirror_mode": {
-    "name": "ipython",
-    "version": 3
-   },
-   "file_extension": ".py",
-   "mimetype": "text/x-python",
-   "name": "python",
-   "nbconvert_exporter": "python",
-   "pygments_lexer": "ipython3",
-   "version": "3.8.10"
-  }
- },
- "nbformat": 4,
- "nbformat_minor": 4
+  "nbformat": 4,
+  "nbformat_minor": 0
 }