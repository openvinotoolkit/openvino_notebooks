--- conflicted
+++ resolved
@@ -12,19 +12,11 @@
     <img width="80%" src="https://raw.githubusercontent.com/yoyowz/classification/master/images/pipeline.png">
 </p>
 
-<<<<<<< HEAD
+
 Final part of this notebook shows live inference results from a webcam. Additionally, you can also upload a video file.
-=======
-At the end of this notebook, you will see live inference results from your webcam. You can also upload a video file.
+> **NOTE**: To use the webcam, you must run this Jupyter notebook on a computer with a webcam. If you run on a server, the webcam will not work. However, you can still do inference on a video in the final step.
 
-NOTE: _To use the webcam, you must run this Jupyter notebook on a computer with a webcam. If you run on a server, the webcam will not work. However, you can still do inference on a video in the final step._
-
-NOTE: _If you would like to use iGPU as your device to run the inference for PaddleOCR, please note that the text recognition model within PaddleOCR is a deep learning model with dynamic input shape. Since our current release of OpenVINO 2022.1 doesn't support dynamic shape on iGPU, you cannot switch inference device to "GPU" for this demo. If you still want to try running inference on iGPU for PaddleOCR, it's recommended to resize the input images, i.e. the bounding box images from text detection, into a fixed size to remove the dynamic input shape effect, for which some performance loss may be expected._
-
-
->>>>>>> 150ba387
-
-> **NOTE**: To use a webcam, you must run this Jupyter notebook on a computer with a webcam. If you run on a server, the webcam will not work. However, you can still do inference on a video file in the final step.
+> **NOTE**: If you would like to use iGPU as your device to run the inference for PaddleOCR, note that the text recognition model within PaddleOCR is a deep learning model with dynamic input shape. Since our current release of OpenVINO 2022.1 does not support dynamic shape on iGPU, you cannot switch inference device to "GPU" for this demo. If you still want to try running inference on iGPU for PaddleOCR, it is recommended to resize the input images, for example, the bounding box images from text detection, into a fixed size to remove the dynamic input shape effect, for which some performance loss may be expected.*
 
 For more information about the other PaddleOCR pre-trained models, refer to the [PaddleOCR Github](https://github.com/PaddlePaddle/PaddleOCR) or [PaddleOCR Gitee](https://gitee.com/paddlepaddle/PaddleOCR).
 
