--- conflicted
+++ resolved
@@ -444,10 +444,6 @@
    "source": [
     "### Convert model using Optimum CLI interface\n",
     "[back to top ⬆️](#Table-of-contents:)\n",
-<<<<<<< HEAD
-    "\n",
-=======
->>>>>>> 0d22665f
     "\n",
     "Alternatively, you can use the Optimum CLI interface for converting models (supported starting optimum-intel 1.12 version).\n",
     "General command format:\n",
