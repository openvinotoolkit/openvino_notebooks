--- conflicted
+++ resolved
@@ -76,13 +76,8 @@
     "# Resize to MobileNet image shape.\n",
     "input_image = cv2.resize(src=image, dsize=(224, 224))\n",
     "\n",
-<<<<<<< HEAD
     "# Reshape to model input shape.\n",
     "input_image = np.expand_dims(input_image.transpose(2, 0, 1), 0)\n",
-=======
-    "# reshape to model input shape\n",
-    "input_image = np.expand_dims(input_image, 0)\n",
->>>>>>> 6e9000c6
     "plt.imshow(image);"
    ]
   },
