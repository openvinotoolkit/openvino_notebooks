# Quantize a Segmentation Model and Show Live Inference

![kidney segmentation animation](https://user-images.githubusercontent.com/77325899/154279555-aaa47111-c976-4e77-8d23-aac96f45872f.gif)

## Notebook Contents

This folder contains four notebooks that show how to train,
optimize, quantize and show live inference on a [MONAI](https://monai.io/) segmentation model with
[PyTorch Lightning](https://pytorchlightning.ai/) and OpenVINO:


<<<<<<< HEAD
There is a pre-trained model and a subset of the dataset for the quantization notebook, so it is not required to run the data preparation and training notebooks before running the quantization tutorial.

The quantization tutorial consists of the following steps:

* Converting an ONNX model to OpenVINO IR with [Model Optimizer](https://docs.openvino.ai/latest/openvino_docs_MO_DG_Deep_Learning_Model_Optimizer_DevGuide.html).
* Quantizing a model with the [Post-Training Optimization Tool](https://docs.openvino.ai/latest/pot_compression_api_README.html) API in OpenVINO.
* Evaluating the F1 score metric of the original model and the quantized model.
* Benchmarking performance of the original model and the quantized model.
* Showing live inference with async API and MULTI plugin in OpenVINO.
=======
1\. [Data Preparation for 2D Segmentation of 3D Medical Data](data-preparation-ct-scan.ipynb)

2\. [Train a 2D-UNet Medical Imaging Model with PyTorch Lightning](pytorch-monai-training.ipynb)

3a. [Convert and Quantize a UNet Model and Show Live Inference using POT](110-ct-segmentation-quantize.ipynb)

3b. [Convert and Quantize a UNet Model and Show Live Inference using NNCF](110-ct-segmentation-quantize-nncf.ipynb)

The main difference between the POT and NNCF quantization notebooks is that
NNCF performs quantization within the PyTorch framework, while POT performs
quantization after the PyTorch model has been converted to OpenVINO IR format.
We provide a pretrained model and a subset of the dataset for the quantization
notebooks, so it is not required to run the data preparation and training
notebooks before running the quantization tutorials.

The quantization tutorials show how to:

- Convert an ONNX model to OpenVINO IR with [Model Optimizer](https://docs.openvino.ai/latest/openvino_docs_MO_DG_Deep_Learning_Model_Optimizer_DevGuide.html)
- Quantize a model with OpenVINO's [Post-Training Optimization Tool](https://docs.openvino.ai/latest/pot_compression_api_README.html) API or [NNCF](https://github.com/openvinotoolkit/nncf)
- Evaluate the F1 score metric of the original model and the quantized model
- Benchmark performance of the original model and the quantized model
- Show live inference with OpenVINO's async API and MULTI plugin
>>>>>>> 6e9000c6

In addition to the notebooks in this folder, the [Live Inference and Benchmark CT-scan data](../210-ct-scan-live-inference/210-ct-scan-live-inference.ipynb) demo notebook contains the live-inference part of the quantization tutorial. It includes a pre-quantized model.

## Installation Instructions

If you have not installed all required dependencies, follow the [Installation Guide](../../README.md).<|MERGE_RESOLUTION|>--- conflicted
+++ resolved
@@ -8,18 +8,6 @@
 optimize, quantize and show live inference on a [MONAI](https://monai.io/) segmentation model with
 [PyTorch Lightning](https://pytorchlightning.ai/) and OpenVINO:
 
-
-<<<<<<< HEAD
-There is a pre-trained model and a subset of the dataset for the quantization notebook, so it is not required to run the data preparation and training notebooks before running the quantization tutorial.
-
-The quantization tutorial consists of the following steps:
-
-* Converting an ONNX model to OpenVINO IR with [Model Optimizer](https://docs.openvino.ai/latest/openvino_docs_MO_DG_Deep_Learning_Model_Optimizer_DevGuide.html).
-* Quantizing a model with the [Post-Training Optimization Tool](https://docs.openvino.ai/latest/pot_compression_api_README.html) API in OpenVINO.
-* Evaluating the F1 score metric of the original model and the quantized model.
-* Benchmarking performance of the original model and the quantized model.
-* Showing live inference with async API and MULTI plugin in OpenVINO.
-=======
 1\. [Data Preparation for 2D Segmentation of 3D Medical Data](data-preparation-ct-scan.ipynb)
 
 2\. [Train a 2D-UNet Medical Imaging Model with PyTorch Lightning](pytorch-monai-training.ipynb)
@@ -28,23 +16,20 @@
 
 3b. [Convert and Quantize a UNet Model and Show Live Inference using NNCF](110-ct-segmentation-quantize-nncf.ipynb)
 
-The main difference between the POT and NNCF quantization notebooks is that
-NNCF performs quantization within the PyTorch framework, while POT performs
-quantization after the PyTorch model has been converted to OpenVINO IR format.
-We provide a pretrained model and a subset of the dataset for the quantization
-notebooks, so it is not required to run the data preparation and training
-notebooks before running the quantization tutorials.
+The main difference between the POT and NNCF quantization notebooks is that NNCF performs quantization within the PyTorch framework, while POT performs
+quantization after the PyTorch model has been converted to OpenVINO IR format. There is a pre-trained model and a subset of the dataset provided for the quantization notebook, 
+so it is not required to run the data preparation and training notebooks before running the quantization tutorial.
 
-The quantization tutorials show how to:
+This quantization tutorial consists of the following steps:
 
-- Convert an ONNX model to OpenVINO IR with [Model Optimizer](https://docs.openvino.ai/latest/openvino_docs_MO_DG_Deep_Learning_Model_Optimizer_DevGuide.html)
-- Quantize a model with OpenVINO's [Post-Training Optimization Tool](https://docs.openvino.ai/latest/pot_compression_api_README.html) API or [NNCF](https://github.com/openvinotoolkit/nncf)
-- Evaluate the F1 score metric of the original model and the quantized model
-- Benchmark performance of the original model and the quantized model
-- Show live inference with OpenVINO's async API and MULTI plugin
->>>>>>> 6e9000c6
+* Converting an ONNX model to OpenVINO IR with [Model Optimizer](https://docs.openvino.ai/latest/openvino_docs_MO_DG_Deep_Learning_Model_Optimizer_DevGuide.html).
+* Quantizing a model with the [Post-Training Optimization Tool](https://docs.openvino.ai/latest/pot_compression_api_README.html) API in OpenVINO.
+* Evaluating the F1 score metric of the original model and the quantized model.
+* Benchmarking performance of the original model and the quantized model.
+* Showing live inference with async API and MULTI plugin in OpenVINO.
 
-In addition to the notebooks in this folder, the [Live Inference and Benchmark CT-scan data](../210-ct-scan-live-inference/210-ct-scan-live-inference.ipynb) demo notebook contains the live-inference part of the quantization tutorial. It includes a pre-quantized model.
+In addition to the notebooks in this folder, the [Live Inference and Benchmark CT-scan data](../210-ct-scan-live-inference/210-ct-scan-live-inference.ipynb) demo notebook contains 
+the live-inference part of the quantization tutorial. It includes a pre-quantized model.
 
 ## Installation Instructions
 
