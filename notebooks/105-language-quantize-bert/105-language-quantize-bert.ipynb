{
 "cells": [
  {
   "cell_type": "markdown",
   "id": "cacbe6b4",
   "metadata": {
    "id": "rQc-wXjqrEuR"
   },
   "source": [
    "# Quantize NLP models with Post-Training Quantization ​in NNCF\n",
    "This tutorial demonstrates how to apply `INT8` quantization to the Natural Language Processing model known as [BERT](https://en.wikipedia.org/wiki/BERT_(language_model)), using the [Post-Training Quantization API](https://docs.openvino.ai/latest/nncf_ptq_introduction.html) (NNCF library). A fine-tuned [HuggingFace BERT](https://huggingface.co/transformers/model_doc/bert.html) [PyTorch](https://pytorch.org/) model, trained on the [Microsoft Research Paraphrase Corpus (MRPC)](https://www.microsoft.com/en-us/download/details.aspx?id=52398), will be used. The tutorial is designed to be extendable to custom models and datasets. It consists of the following steps:\n",
    "\n",
    "- Download and prepare the BERT model and MRPC dataset.\n",
    "- Define data loading and accuracy validation functionality.\n",
    "- Prepare the model for quantization.\n",
    "- Run optimization pipeline.\n",
    "- Load and test quantized model.\n",
    "- Compare the performance of the original, converted and quantized models."
   ]
  },
  {
   "cell_type": "code",
   "execution_count": null,
   "id": "694d9fc1-501c-4b86-a747-637e2aad64ba",
   "metadata": {},
   "outputs": [],
   "source": [
    "!pip install nncf datasets evaluate"
   ]
  },
  {
   "cell_type": "markdown",
   "id": "4d6b41e6-132b-40da-b3b9-91bacba29e31",
   "metadata": {},
   "source": [
    "## Imports"
   ]
  },
  {
   "cell_type": "code",
   "execution_count": null,
   "id": "771388d6",
   "metadata": {},
   "outputs": [],
   "source": [
    "import os\n",
    "import sys\n",
    "import time\n",
    "from pathlib import Path\n",
    "from zipfile import ZipFile\n",
    "from typing import Iterable\n",
    "from typing import Any\n",
    "\n",
    "import numpy as np\n",
    "import torch\n",
    "from openvino import runtime as ov\n",
    "from openvino.tools import mo\n",
    "from openvino.runtime import serialize, Model\n",
    "import nncf\n",
    "from nncf.parameters import ModelType\n",
    "from transformers import BertForSequenceClassification, BertTokenizer\n",
    "import datasets\n",
    "import evaluate\n",
    "\n",
    "sys.path.append(\"../utils\")\n",
    "from notebook_utils import download_file"
   ]
  },
  {
   "cell_type": "markdown",
   "id": "e9e66896-d439-4065-868a-65b44d31525a",
   "metadata": {},
   "source": [
    "## Settings"
   ]
  },
  {
   "cell_type": "code",
   "execution_count": null,
   "id": "284e9a4b",
   "metadata": {},
   "outputs": [],
   "source": [
    "# Set the data and model directories, source URL and the filename of the model.\n",
    "DATA_DIR = \"data\"\n",
    "MODEL_DIR = \"model\"\n",
    "MODEL_LINK = \"https://download.pytorch.org/tutorial/MRPC.zip\"\n",
    "FILE_NAME = MODEL_LINK.split(\"/\")[-1]\n",
    "PRETRAINED_MODEL_DIR = os.path.join(MODEL_DIR, \"MRPC\")\n",
    "\n",
    "os.makedirs(DATA_DIR, exist_ok=True)\n",
    "os.makedirs(MODEL_DIR, exist_ok=True)"
   ]
  },
  {
   "cell_type": "markdown",
   "id": "44dc335d",
   "metadata": {
    "id": "YytHDzLE0uOJ",
    "pycharm": {
     "name": "#%% md\n"
    }
   },
   "source": [
    "## Prepare the Model\n",
    "Perform the following:\n",
    "- Download and unpack pre-trained BERT model for MRPC by PyTorch.\n",
    "- Convert the model to the ONNX.\n",
    "- Run Model Optimizer to convert the model from the ONNX representation to the OpenVINO Intermediate Representation (OpenVINO IR)"
   ]
  },
  {
   "cell_type": "code",
   "execution_count": null,
   "id": "be9fc64c",
   "metadata": {},
   "outputs": [],
   "source": [
    "download_file(MODEL_LINK, directory=MODEL_DIR, show_progress=True)\n",
    "with ZipFile(f\"{MODEL_DIR}/{FILE_NAME}\", \"r\") as zip_ref:\n",
    "    zip_ref.extractall(MODEL_DIR)"
   ]
  },
  {
   "cell_type": "markdown",
   "id": "5dca2fa0",
   "metadata": {
    "id": "ehX7F6KB0uPu"
   },
   "source": [
    "Convert the original PyTorch model to the ONNX representation."
   ]
  },
  {
   "cell_type": "code",
   "execution_count": null,
   "id": "eb2f6d66",
   "metadata": {},
   "outputs": [],
   "source": [
    "BATCH_SIZE = 1\n",
    "MAX_SEQ_LENGTH = 128\n",
    "\n",
    "\n",
    "def export_model_to_onnx(model, path):\n",
    "    with torch.no_grad():\n",
    "        default_input = torch.ones(1, MAX_SEQ_LENGTH, dtype=torch.int64)\n",
    "        inputs = {\n",
    "            \"input_ids\": default_input,\n",
    "            \"attention_mask\": default_input,\n",
    "            \"token_type_ids\": default_input,\n",
    "        }\n",
    "        torch.onnx.export(\n",
    "            model,\n",
    "            (inputs[\"input_ids\"], inputs[\"attention_mask\"], inputs[\"token_type_ids\"]),\n",
    "            path,\n",
    "            opset_version=11,\n",
    "            input_names=[\"input_ids\", \"attention_mask\", \"token_type_ids\"],\n",
    "            output_names=[\"output\"]\n",
    "        )\n",
    "        print(\"ONNX model saved to {}\".format(path))\n",
    "\n",
    "\n",
    "torch_model = BertForSequenceClassification.from_pretrained(PRETRAINED_MODEL_DIR)\n",
    "onnx_model_path = Path(MODEL_DIR) / \"bert_mrpc.onnx\"\n",
    "if not onnx_model_path.exists():\n",
    "    export_model_to_onnx(torch_model, onnx_model_path)"
   ]
  },
  {
   "cell_type": "markdown",
   "id": "81231f8c-699f-4188-8e4f-e141214c448b",
   "metadata": {},
   "source": [
    "## Prepare the Dataset\n",
    "We download the General Language Understanding Evaluation (GLUE) dataset for the MRPC task from HuggingFace datasets.\n",
    "Then, we tokenize the data with a pre-trained BERT tokenizer from HuggingFace."
   ]
  },
  {
   "cell_type": "code",
   "execution_count": null,
   "id": "d2a378cb",
   "metadata": {},
   "outputs": [],
   "source": [
    "def create_data_source():\n",
    "    raw_dataset = datasets.load_dataset('glue', 'mrpc', split='validation')\n",
    "    tokenizer = BertTokenizer.from_pretrained(PRETRAINED_MODEL_DIR)\n",
    "\n",
    "    def _preprocess_fn(examples):\n",
    "        texts = (examples['sentence1'], examples['sentence2'])\n",
    "        result = tokenizer(*texts, padding='max_length', max_length=MAX_SEQ_LENGTH, truncation=True)\n",
    "        result['labels'] = examples['label']\n",
    "        return result\n",
    "    processed_dataset = raw_dataset.map(_preprocess_fn, batched=True, batch_size=1)\n",
    "\n",
    "    return processed_dataset\n",
    "\n",
    "\n",
    "data_source = create_data_source()"
   ]
  },
  {
   "attachments": {},
   "cell_type": "markdown",
   "id": "d6911365",
   "metadata": {
    "id": "sNWDAGGd0uRt"
   },
   "source": [
<<<<<<< HEAD
    "## Convert the ONNX Model to OpenVINO IR\n",
    "Use Model Optimizer Python API to convert the model to OpenVINO IR with `FP32` precision. For more information about Model Optimizer Python API, see the [Model Optimizer Developer Guide](https://docs.openvino.ai/latest/openvino_docs_MO_DG_Python_API.html)."
=======
    "## Define Accuracy Metric Calculation\n",
    "In this step, the `Metric` interface for MRPC task metrics is implemented. It is used for validating the accuracy of the models."
>>>>>>> 8794c7ce
   ]
  },
  {
   "cell_type": "code",
   "execution_count": null,
   "id": "20aeea80",
   "metadata": {},
   "outputs": [],
   "source": [
    "ir_model_xml = onnx_model_path.with_suffix(\".xml\")\n",
    "ir_model_bin = onnx_model_path.with_suffix(\".bin\")\n",
    "\n",
    "# Convert the ONNX model to OpenVINO IR FP32.\n",
    "if not ir_model_xml.exists():\n",
    "    model = mo.convert_model(\n",
    "        onnx_model_path,\n",
    "        model_name=f'{ir_model_xml}.stem',\n",
    "    )\n",
    "    serialize(model, str(ir_model_xml))"
   ]
  },
  {
   "cell_type": "markdown",
   "id": "e082b01d",
   "metadata": {},
   "source": [
    "## Optimize model using NNCF Post-training Quantization API\n",
    "\n",
    "[NNCF](https://github.com/openvinotoolkit/nncf) provides a suite of advanced algorithms for Neural Networks inference optimization in OpenVINO with minimal accuracy drop.\n",
    "We will use 8-bit quantization in post-training mode (without the fine-tuning pipeline) to optimize BERT.\n",
    "\n",
    "> **Note**: NNCF Post-training Quantization is available as a preview feature in OpenVINO 2022.3 release.\n",
    "Fully functional support will be provided in the next releases.\n",
    "\n",
    "The optimization process contains the following steps:\n",
    "\n",
    "1. Create a Dataset for quantization\n",
    "2. Run `nncf.quantize` for getting an optimized model\n",
    "3. Serialize OpenVINO IR model using `openvino.runtime.serialize` function"
   ]
  },
  {
   "cell_type": "code",
   "execution_count": null,
   "id": "2f4e7fbc",
   "metadata": {},
   "outputs": [],
   "source": [
    "# Load the network in OpenVINO Runtime.\n",
    "core = ov.Core()\n",
    "model = core.read_model(ir_model_xml)\n",
    "INPUT_NAMES = [x.any_name for x in model.inputs]\n",
    "\n",
    "\n",
    "def transform_fn(data_item):\n",
    "    \"\"\"\n",
    "    Extract the model's input from the data item.\n",
    "    The data item here is the data item that is returned from the data source per iteration.\n",
    "    This function should be passed when the data item cannot be used as model's input.\n",
    "    \"\"\"\n",
    "    inputs = {\n",
    "        name: np.asarray(data_item[name], dtype=np.int64) for name in INPUT_NAMES\n",
    "    }\n",
    "    return inputs\n",
    "\n",
    "\n",
    "calibration_dataset = nncf.Dataset(data_source, transform_fn)\n",
    "# Quantize the model. By specifying model_type, we specify additional transformer patterns in the model.\n",
    "quantized_model = nncf.quantize(model, calibration_dataset,\n",
    "                                model_type=ModelType.TRANSFORMER)"
   ]
  },
  {
   "cell_type": "code",
   "execution_count": null,
   "id": "da83574c-7abc-40a8-ae30-431c1b2bd823",
   "metadata": {},
   "outputs": [],
   "source": [
    "compressed_model_xml = 'quantized_bert_mrpc.xml'\n",
    "ov.serialize(quantized_model, compressed_model_xml)"
   ]
  },
  {
   "cell_type": "markdown",
   "id": "7c30ab44",
   "metadata": {
    "pycharm": {
     "name": "#%% md\n"
    }
   },
   "source": [
    "## Load and Test OpenVINO Model\n",
    "\n",
    "To load and test converted model, perform the following:\n",
    "* Load the model and compile it for CPU.\n",
    "* Prepare the input.\n",
    "* Run the inference.\n",
    "* Get the answer from the model output."
   ]
  },
  {
   "cell_type": "code",
   "execution_count": null,
   "id": "4d79b1a5",
   "metadata": {},
   "outputs": [],
   "source": [
    "core = ov.Core()\n",
    "\n",
    "# Read the model from files.\n",
    "model = core.read_model(model=compressed_model_xml)\n",
    "\n",
    "# Assign dynamic shapes to every input layer.\n",
    "for input_layer in model.inputs:\n",
    "    input_shape = input_layer.partial_shape\n",
    "    input_shape[1] = -1\n",
    "    model.reshape({input_layer: input_shape})\n",
    "\n",
    "# Compile the model for a specific device.\n",
    "compiled_model_int8 = core.compile_model(model=model, device_name=\"CPU\")\n",
    "\n",
    "output_layer = compiled_model_int8.outputs[0]"
   ]
  },
  {
   "cell_type": "markdown",
   "id": "ef1d846e",
   "metadata": {
    "pycharm": {
     "name": "#%% md\n"
    }
   },
   "source": [
    "The Data Source returns a pair of sentences (indicated by `sample_idx`) and the inference compares these sentences and outputs whether their meaning is the same. You can test other sentences by changing `sample_idx` to another value (from 0 to 407)."
   ]
  },
  {
   "cell_type": "code",
   "execution_count": null,
   "id": "e72504b9",
   "metadata": {},
   "outputs": [],
   "source": [
    "sample_idx = 5\n",
    "sample = data_source[sample_idx]\n",
    "inputs = {k: torch.unsqueeze(torch.tensor(sample[k]), 0) for k in ['input_ids', 'token_type_ids', 'attention_mask']}\n",
    "\n",
    "result = compiled_model_int8(inputs)[output_layer]\n",
    "result = np.argmax(result)\n",
    "\n",
    "print(f\"Text 1: {sample['sentence1']}\")\n",
    "print(f\"Text 2: {sample['sentence2']}\")\n",
    "print(f\"The same meaning: {'yes' if result == 1 else 'no'}\")"
   ]
  },
  {
   "cell_type": "markdown",
   "id": "89920c37-dc2f-4177-b25f-bd8b1d0e34d3",
   "metadata": {
    "tags": []
   },
   "source": [
    "## Compare Accuracy of FP32 and INT8 models"
   ]
  },
  {
   "cell_type": "code",
   "execution_count": null,
   "id": "aeea7cc8-3eed-4474-8f59-ae63197368d1",
   "metadata": {},
   "outputs": [],
   "source": [
    "def validate(model: Model, dataset: Iterable[Any]) -> float:\n",
    "    \"\"\"\n",
    "    Evaluate the model on GLUE dataset. \n",
    "    Returns F1 score metric.\n",
    "    \"\"\"\n",
    "    compiled_model = core.compile_model(model, device_name='CPU')\n",
    "    output_layer = compiled_model.output(0)\n",
    "\n",
    "    metric = evaluate.load('glue', 'mrpc')\n",
    "    INPUT_NAMES = [x.any_name for x in compiled_model.inputs]\n",
    "    for batch in dataset:\n",
    "        inputs = [\n",
    "            np.expand_dims(np.asarray(batch[key], dtype=np.int64), 0) for key in INPUT_NAMES\n",
    "        ]\n",
    "        outputs = compiled_model(inputs)[output_layer]\n",
    "        predictions = outputs[0].argmax(axis=-1)\n",
    "        metric.add_batch(predictions=[predictions], references=[batch['labels']])\n",
    "    metrics = metric.compute()\n",
    "    f1_score = metrics['f1']\n",
    "\n",
    "    return f1_score\n",
    "\n",
    "\n",
    "print('Checking the accuracy of the original model:')\n",
    "metric = validate(model, data_source)\n",
    "print(f'F1 score: {metric}')\n",
    "\n",
    "print('Checking the accuracy of the quantized model:')\n",
    "metric = validate(quantized_model, data_source)\n",
    "print(f'F1 score: {metric}')"
   ]
  },
  {
   "cell_type": "markdown",
   "id": "4f67f6a2",
   "metadata": {
    "id": "vQACMfAUo52V",
    "tags": []
   },
   "source": [
    "## Compare Performance of the Original, Converted and Quantized Models\n",
    "\n",
    "Compare the original PyTorch model with OpenVINO converted and quantized models (`FP32`, `INT8`) to see the difference in performance. It is expressed in Sentences Per Second (SPS) measure, which is the same as Frames Per Second (FPS) for images."
   ]
  },
  {
   "cell_type": "code",
   "execution_count": null,
   "id": "734ae69a",
   "metadata": {},
   "outputs": [],
   "source": [
    "model = core.read_model(model=ir_model_xml)\n",
    "\n",
    "# Assign dynamic shapes to every input layer.\n",
    "for input_layer in model.inputs:\n",
    "    input_shape = input_layer.partial_shape\n",
    "    input_shape[1] = -1\n",
    "    model.reshape({input_layer: input_shape})\n",
    "\n",
    "# Compile the model for a specific device.\n",
    "compiled_model_fp32 = core.compile_model(model=model, device_name=\"CPU\")"
   ]
  },
  {
   "cell_type": "code",
   "execution_count": null,
   "id": "f484fff2",
   "metadata": {},
   "outputs": [],
   "source": [
    "num_samples = 50\n",
    "sample = data_source[0]\n",
    "inputs = {k: torch.unsqueeze(torch.tensor(sample[k]), 0) for k in ['input_ids', 'token_type_ids', 'attention_mask']}\n",
    "\n",
    "with torch.no_grad():\n",
    "    start = time.perf_counter()\n",
    "    for _ in range(num_samples):\n",
    "        torch_model(torch.vstack(list(inputs.values())))\n",
    "    end = time.perf_counter()\n",
    "    time_torch = end - start\n",
    "print(\n",
    "    f\"PyTorch model on CPU: {time_torch / num_samples:.3f} seconds per sentence, \"\n",
    "    f\"SPS: {num_samples / time_torch:.2f}\"\n",
    ")\n",
    "\n",
    "start = time.perf_counter()\n",
    "for _ in range(num_samples):\n",
    "    compiled_model_fp32(inputs)\n",
    "end = time.perf_counter()\n",
    "time_ir = end - start\n",
    "print(\n",
    "    f\"IR FP32 model in OpenVINO Runtime/CPU: {time_ir / num_samples:.3f} \"\n",
    "    f\"seconds per sentence, SPS: {num_samples / time_ir:.2f}\"\n",
    ")\n",
    "\n",
    "start = time.perf_counter()\n",
    "for _ in range(num_samples):\n",
    "    compiled_model_int8(inputs)\n",
    "end = time.perf_counter()\n",
    "time_ir = end - start\n",
    "print(\n",
    "    f\"OpenVINO IR INT8 model in OpenVINO Runtime/CPU: {time_ir / num_samples:.3f} \"\n",
    "    f\"seconds per sentence, SPS: {num_samples / time_ir:.2f}\"\n",
    ")"
   ]
  },
  {
   "cell_type": "markdown",
   "id": "add78af0",
   "metadata": {
    "pycharm": {
     "name": "#%% md\n"
    }
   },
   "source": [
    "Finally, measure the inference performance of OpenVINO `FP32` and `INT8` models. For this purpose, use [Benchmark Tool](https://docs.openvino.ai/latest/openvino_inference_engine_tools_benchmark_tool_README.html) in OpenVINO.\n",
    "\n",
    "> **Note**: The `benchmark_app` tool is able to measure the performance of the OpenVINO Intermediate Representation (OpenVINO IR) models only. For more accurate performance, run `benchmark_app` in a terminal/command prompt after closing other applications. Run `benchmark_app -m model.xml -d CPU` to benchmark async inference on CPU for one minute. Change `CPU` to `GPU` to benchmark on GPU. Run `benchmark_app --help` to see an overview of all command-line options."
   ]
  },
  {
   "cell_type": "code",
   "execution_count": null,
   "id": "f71b38a8",
   "metadata": {},
   "outputs": [],
   "source": [
    "# Inference FP32 model (OpenVINO IR)\n",
    "! benchmark_app -m $ir_model_xml -d CPU -api sync"
   ]
  },
  {
   "cell_type": "code",
   "execution_count": null,
   "id": "fdf41525",
   "metadata": {},
   "outputs": [],
   "source": [
    "# Inference INT8 model (OpenVINO IR)\n",
    "! benchmark_app -m $compressed_model_xml -d CPU -api sync"
   ]
  }
 ],
 "metadata": {
  "language_info": {
   "name": "python"
  }
 },
 "nbformat": 4,
 "nbformat_minor": 5
}<|MERGE_RESOLUTION|>--- conflicted
+++ resolved
@@ -209,13 +209,8 @@
     "id": "sNWDAGGd0uRt"
    },
    "source": [
-<<<<<<< HEAD
     "## Convert the ONNX Model to OpenVINO IR\n",
     "Use Model Optimizer Python API to convert the model to OpenVINO IR with `FP32` precision. For more information about Model Optimizer Python API, see the [Model Optimizer Developer Guide](https://docs.openvino.ai/latest/openvino_docs_MO_DG_Python_API.html)."
-=======
-    "## Define Accuracy Metric Calculation\n",
-    "In this step, the `Metric` interface for MRPC task metrics is implemented. It is used for validating the accuracy of the models."
->>>>>>> 8794c7ce
    ]
   },
   {
