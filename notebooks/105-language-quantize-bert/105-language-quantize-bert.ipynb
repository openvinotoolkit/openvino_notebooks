--- conflicted
+++ resolved
@@ -650,7 +650,6 @@
    },
    "outputs": [],
    "source": [
-<<<<<<< HEAD
     "num_samples = 50\n",
     "inputs = data_loader[0][1]\n",
     "\n",
@@ -713,9 +712,6 @@
    "outputs": [],
    "source": [
     "# Inference FP32 model (IR)\n",
-=======
-    "# Inference FP16 model (IR)\n",
->>>>>>> 40147462
     "! benchmark_app -m $ir_model_xml -d CPU -api sync"
    ]
   },
