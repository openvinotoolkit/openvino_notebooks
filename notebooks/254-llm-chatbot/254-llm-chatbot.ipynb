--- conflicted
+++ resolved
@@ -122,11 +122,7 @@
     {
      "data": {
       "application/vnd.jupyter.widget-view+json": {
-<<<<<<< HEAD
-       "model_id": "a7557b25242b4b81b8bf4f3948aed1cd",
-=======
        "model_id": "9de36cead7bf48e1a0e6957fac26a110",
->>>>>>> fe1346fd
        "version_major": 2,
        "version_minor": 0
       },
@@ -208,23 +204,7 @@
   {
    "cell_type": "code",
    "execution_count": 5,
-<<<<<<< HEAD
-   "id": "2bf59f96-9ac7-4010-93e9-2a36827a5d6e",
-   "metadata": {},
-   "outputs": [],
-   "source": [
-    "CONVERT_FP16 = True\n",
-    "CONVERT_INT8 = True\n",
-    "compress_to_fp16 = False"
-   ]
-  },
-  {
-   "cell_type": "code",
-   "execution_count": 6,
-   "id": "116d532a-44e7-4366-b261-1c437c0eb65e",
-=======
    "id": "d36e20d2-70c3-43d0-b0e1-cb2d1e06bdaa",
->>>>>>> fe1346fd
    "metadata": {},
    "outputs": [
     {
@@ -232,17 +212,6 @@
      "output_type": "stream",
      "text": [
       "INFO:nncf:NNCF initialized successfully. Supported frameworks detected: torch, onnx, openvino\n"
-<<<<<<< HEAD
-     ]
-    },
-    {
-     "name": "stderr",
-     "output_type": "stream",
-     "text": [
-      "/home/epavel/opt/envs/py310-dev/lib/python3.10/site-packages/transformers/deepspeed.py:23: FutureWarning: transformers.deepspeed module is deprecated and will be removed in a future version. Please import deepspeed modules directly from transformers.integrations\n",
-      "  warnings.warn(\n"
-=======
->>>>>>> fe1346fd
      ]
     }
    ],
@@ -715,13 +684,7 @@
      "name": "stdout",
      "output_type": "stream",
      "text": [
-<<<<<<< HEAD
-      "Size of FP16 model in MB is 5299.166284561157\n",
-      "Size of model with INT8 compressed weights in MB is 2659.578887939453\n",
-      "Model compression rate: 1.992\n"
-=======
       "Size of model with INT4 compressed weights is 4374.50 MB\n"
->>>>>>> fe1346fd
      ]
     }
    ],
@@ -758,9 +721,6 @@
    "metadata": {
     "tags": []
    },
-<<<<<<< HEAD
-   "outputs": [],
-=======
    "outputs": [
     {
      "data": {
@@ -778,7 +738,6 @@
      "output_type": "execute_result"
     }
    ],
->>>>>>> fe1346fd
    "source": [
     "core = ov.Core()\n",
     "device = widgets.Dropdown(\n",
@@ -786,39 +745,6 @@
     "    value='CPU',\n",
     "    description='Device:',\n",
     "    disabled=False,\n",
-<<<<<<< HEAD
-    ")"
-   ]
-  },
-  {
-   "cell_type": "code",
-   "execution_count": 11,
-   "id": "5f05808a-8a4a-4573-830e-456e13e1d787",
-   "metadata": {},
-   "outputs": [
-    {
-     "data": {
-      "application/vnd.jupyter.widget-view+json": {
-       "model_id": "59013c3fa51845838d022a2245d9de9a",
-       "version_major": 2,
-       "version_minor": 0
-      },
-      "text/plain": [
-       "VBox(children=(Dropdown(description='Device:', index=2, options=('CPU', 'GPU', 'AUTO'), value='AUTO'), Checkbo…"
-      ]
-     },
-     "execution_count": 11,
-     "metadata": {},
-     "output_type": "execute_result"
-    }
-   ],
-   "source": [
-    "int8_compressed_weights = widgets.Checkbox(\n",
-    "    value=True,\n",
-    "    description='Use compressed weights',\n",
-    "    disabled=False\n",
-=======
->>>>>>> fe1346fd
     ")\n",
     "\n",
     "device"
@@ -834,11 +760,7 @@
   },
   {
    "cell_type": "code",
-<<<<<<< HEAD
-   "execution_count": 12,
-=======
    "execution_count": 10,
->>>>>>> fe1346fd
    "id": "5333ab9b-ff5d-4a7f-bcdc-9cca5d56dc0a",
    "metadata": {
     "tags": []
@@ -1004,9 +926,6 @@
   },
   {
    "cell_type": "code",
-<<<<<<< HEAD
-   "execution_count": 13,
-=======
    "execution_count": 11,
    "id": "3536a1a7",
    "metadata": {
@@ -1053,7 +972,6 @@
   {
    "cell_type": "code",
    "execution_count": 12,
->>>>>>> fe1346fd
    "id": "7a041101-7336-40fd-96c9-cd298015a0f3",
    "metadata": {
     "tags": []
@@ -1072,11 +990,7 @@
      "text": [
       "Special tokens have been added in the vocabulary, make sure the associated word embeddings are fine-tuned or trained.\n",
       "The argument `trust_remote_code` is to be used along with export=True. It will be ignored.\n",
-<<<<<<< HEAD
-      "Compiling the model to AUTO ...\n"
-=======
       "Compiling the model to CPU ...\n"
->>>>>>> fe1346fd
      ]
     }
    ],
@@ -1095,6 +1009,7 @@
     "model_name = model_configuration[\"model_id\"]\n",
     "\n",
     "ov_config = {'PERFORMANCE_HINT': 'LATENCY', 'NUM_STREAMS': '1', \"CACHE_DIR\": \"\"}\n",
+    "\n",
     "tok = AutoTokenizer.from_pretrained(model_name, trust_remote_code=True)\n",
     "\n",
     "model_class = OVModelForCausalLM if \"mpt\" not in model_id.value else OVMPTModel\n",
@@ -1102,59 +1017,8 @@
    ]
   },
   {
-   "cell_type": "markdown",
-   "id": "6289a800",
-   "metadata": {},
-   "source": [
-    "Inferring model in FP16 on GPU significantly increases performance and reduces required memory, but it may lead to lesser accuracy on some models. Particularly RedPajama suffers from that. To avoid this affect we should calibrate some layers precision, partially_upcast_nodes_to_fp32 helper upcasts only most precision sensitive nodes to FP32 so that accuracy is restored while the most of the nodes remains in FP16. With that inference performance remains comparable with full FP16."
-   ]
-  },
-  {
    "cell_type": "code",
-   "execution_count": 15,
-   "id": "fab0aad9",
-   "metadata": {},
-   "outputs": [],
-   "source": [
-    "# Fetch `model_upcast_utils` which helps to restore accuracy when inferred on GPU\n",
-    "import urllib.request\n",
-    "urllib.request.urlretrieve(\n",
-    "    url='https://raw.githubusercontent.com/openvinotoolkit/openvino_notebooks/main/notebooks/utils/model_upcast_utils.py',\n",
-    "    filename='model_upcast_utils.py'\n",
-    ")\n",
-    "from model_upcast_utils import is_model_partially_upcasted, partially_upcast_nodes_to_fp32\n",
-    "\n",
-    "def get_inputs_for_calibration(example_string=\"<human>: Please explain how LLMs do work?\\n<bot>:\"):\n",
-    "    from openvino.runtime import Tensor\n",
-    "    inputs = dict(tok(example_string, return_tensors=\"np\", **model_configuration.get(\"tokenizer_kwargs\", {})))\n",
-    "    for input_name in ov_model.key_value_input_names:\n",
-    "        model_inputs = ov_model.model.input(input_name)\n",
-    "        shape = model_inputs.get_partial_shape()\n",
-    "        shape[0] = inputs['input_ids'].shape[0]\n",
-    "        if shape[2].is_dynamic:\n",
-    "            shape[2] = 0\n",
-    "        if shape[1].is_dynamic:\n",
-    "            shape[1] = 0\n",
-    "        inputs[input_name] = Tensor(model_inputs.get_element_type(), shape.get_shape())\n",
-    "    return inputs\n",
-    "\n",
-    "\n",
-    "if model_id.value == 'red-pajama-3b-chat' and 'GPU' in core.available_devices and not is_model_partially_upcasted(ov_model.model):\n",
-    "    upcasted_openvino_model = partially_upcast_nodes_to_fp32(ov_model.model, get_inputs_for_calibration())\n",
-    "\n",
-    "    # in order to be able to replace original IR need to delete original object with the model \n",
-    "    del ov_model\n",
-    "    gc.collect();\n",
-    "    import os\n",
-    "    os.remove(model_dir / \"openvino_model.xml\")\n",
-    "    os.remove(model_dir / \"openvino_model.bin\")\n",
-    "    ov.save_model(upcasted_openvino_model, model_dir / \"openvino_model.xml\", compress_to_fp16)\n",
-    "    ov_model = model_class.from_pretrained(model_dir, device=device.value, ov_config=ov_config, config=AutoConfig.from_pretrained(model_dir, trust_remote_code=True), trust_remote_code=True)"
-   ]
-  },
-  {
-   "cell_type": "code",
-   "execution_count": 16,
+   "execution_count": 13,
    "id": "8f6f7596-5677-4931-875b-aaabfa23cabc",
    "metadata": {},
    "outputs": [
@@ -1162,12 +1026,7 @@
      "name": "stderr",
      "output_type": "stream",
      "text": [
-<<<<<<< HEAD
-      "Setting `pad_token_id` to `eos_token_id`:0 for open-end generation.\n",
-      "/home/epavel/opt/envs/py310-dev/lib/python3.10/site-packages/optimum/intel/openvino/modeling_decoder.py:362: FutureWarning: `shared_memory` is deprecated and will be removed in 2024.0. Value of `shared_memory` is going to override `share_inputs` value. Please use only `share_inputs` explicitly.\n",
-=======
       "/home/ea/work/openvino_notebooks/test_env/lib/python3.8/site-packages/optimum/intel/openvino/modeling_decoder.py:388: FutureWarning: `shared_memory` is deprecated and will be removed in 2024.0. Value of `shared_memory` is going to override `share_inputs` value. Please use only `share_inputs` explicitly.\n",
->>>>>>> fe1346fd
       "  self.request.start_async(inputs, shared_memory=True)\n"
      ]
     },
@@ -1232,60 +1091,12 @@
   },
   {
    "cell_type": "code",
-<<<<<<< HEAD
-   "execution_count": 19,
-=======
    "execution_count": null,
->>>>>>> fe1346fd
    "id": "01f8f7f8-072e-45dc-b7c9-18d8c3c47754",
    "metadata": {
     "tags": []
    },
-<<<<<<< HEAD
-   "outputs": [
-    {
-     "name": "stdout",
-     "output_type": "stream",
-     "text": [
-      "Running on local URL:  http://127.0.0.1:7860\n",
-      "\n",
-      "To create a public link, set `share=True` in `launch()`.\n"
-     ]
-    },
-    {
-     "data": {
-      "text/html": [
-       "<div><iframe src=\"http://127.0.0.1:7860/\" width=\"100%\" height=\"500\" allow=\"autoplay; camera; microphone; clipboard-read; clipboard-write;\" frameborder=\"0\" allowfullscreen></iframe></div>"
-      ],
-      "text/plain": [
-       "<IPython.core.display.HTML object>"
-      ]
-     },
-     "metadata": {},
-     "output_type": "display_data"
-    },
-    {
-     "data": {
-      "text/plain": []
-     },
-     "execution_count": 19,
-     "metadata": {},
-     "output_type": "execute_result"
-    },
-    {
-     "name": "stderr",
-     "output_type": "stream",
-     "text": [
-      "The attention mask and the pad token id were not set. As a consequence, you may observe unexpected behavior. Please pass your input's `attention_mask` to obtain reliable results.\n",
-      "Setting `pad_token_id` to `eos_token_id`:0 for open-end generation.\n",
-      "/home/epavel/opt/envs/py310-dev/lib/python3.10/site-packages/optimum/intel/openvino/modeling_decoder.py:362: FutureWarning: `shared_memory` is deprecated and will be removed in 2024.0. Value of `shared_memory` is going to override `share_inputs` value. Please use only `share_inputs` explicitly.\n",
-      "  self.request.start_async(inputs, shared_memory=True)\n"
-     ]
-    }
-   ],
-=======
    "outputs": [],
->>>>>>> fe1346fd
    "source": [
     "from threading import Event, Thread\n",
     "from uuid import uuid4\n",
@@ -1594,11 +1405,7 @@
   },
   {
    "cell_type": "code",
-<<<<<<< HEAD
-   "execution_count": 18,
-=======
    "execution_count": null,
->>>>>>> fe1346fd
    "id": "7b837f9e-4152-4a5c-880a-ed874aa64a74",
    "metadata": {},
    "outputs": [],
@@ -1624,7 +1431,7 @@
    "name": "python",
    "nbconvert_exporter": "python",
    "pygments_lexer": "ipython3",
-   "version": "3.10.12"
+   "version": "3.8.10"
   },
   "widgets": {
    "application/vnd.jupyter.widget-state+json": {
