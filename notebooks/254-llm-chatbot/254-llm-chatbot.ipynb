{
 "cells": [
  {
   "cell_type": "markdown",
   "id": "50e1d1d5-3bdd-4224-9f93-bf5d9a83f424",
   "metadata": {},
   "source": [
    "# Create an LLM-powered Chatbot using OpenVINO\n",
    "\n",
    "In the rapidly evolving world of artificial intelligence (AI), chatbots have emerged as powerful tools for businesses to enhance customer interactions and streamline operations. \n",
    "Large Language Models (LLMs) are artificial intelligence systems that can understand and generate human language. They use deep learning algorithms and massive amounts of data to learn the nuances of language and produce coherent and relevant responses.\n",
    "While a decent intent-based chatbot can answer basic, one-touch inquiries like order management, FAQs, and policy questions, LLM chatbots can tackle more complex, multi-touch questions. LLM enables chatbots to provide support in a conversational manner, similar to how humans do, through contextual memory. Leveraging the capabilities of Language Models, chatbots are becoming increasingly intelligent, capable of understanding and responding to human language with remarkable accuracy.\n",
    "\n",
    "Previously, we already discussed how to build an instruction-following pipeline using OpenVINO and Optimum Intel, please check out [Dolly example](../240-dolly-2-instruction-following) for reference.\n",
    "In this tutorial, we consider how to use the power of OpenVINO for running Large Language Models for chat. We will use a pre-trained model from the [Hugging Face Transformers](https://huggingface.co/docs/transformers/index) library. To simplify the user experience, the [Hugging Face Optimum Intel](https://huggingface.co/docs/optimum/intel/index) library is used to convert the models to OpenVINO™ IR format.\n",
    "\n",
    "\n",
    "The tutorial consists of the following steps:\n",
    "\n",
    "- Install prerequisites\n",
    "- Download and convert the model from a public source using the [OpenVINO integration with Hugging Face Optimum](https://huggingface.co/blog/openvino).\n",
    "- Compress model weights to 4-bit or 8-bit data types using [NNCF](https://github.com/openvinotoolkit/nncf)\n",
    "- Create a chat inference pipeline\n",
    "- Run chat pipeline\n",
    "\n",
    "#### Table of contents:\n",
    "- [Prerequisites](#Prerequisites)\n",
    "- [Select model for inference](#Select-model-for-inference)\n",
    "- [login to huggingfacehub to get access to pretrained model](#login-to-huggingfacehub-to-get-access-to-pretrained-model)\n",
    "- [Instantiate Model using Optimum Intel](#Instantiate-Model-using-Optimum-Intel)\n",
    "- [Compress model weights](#Compress-model-weights)\n",
    "    - [Weights Compression using Optimum Intel](#Weights-Compression-using-Optimum-Intel)\n",
    "    - [Weights Compression using NNCF](#Weights-Compression-using-NNCF)\n",
    "- [Select device for inference and model variant](#Select-device-for-inference-and-model-variant)\n",
    "- [Run Chatbot](#Run-Chatbot)\n"
   ]
  },
  {
   "cell_type": "markdown",
   "id": "5df233b0-0369-4fff-9952-7957a90394a5",
   "metadata": {},
   "source": [
    "## Prerequisites\n",
    "[back to top ⬆️](#Table-of-contents:)\n",
    "\n",
    "Install required dependencies"
   ]
  },
  {
   "cell_type": "code",
   "execution_count": 1,
   "id": "563ecf9f-346b-4f14-85ef-c66ff0c95f65",
   "metadata": {
    "tags": []
   },
   "outputs": [],
   "source": [
    "%pip uninstall -q -y openvino-dev openvino openvino-nightly\n",
    "%pip install -q --extra-index-url https://download.pytorch.org/whl/cpu\\\n",
<<<<<<< HEAD
    "\"git+https://github.com/huggingface/optimum-intel.git@478ad6985647fd581712aafc0f948da56dbf0f94\"\\\n",
    "\"nncf>=2.7\"\\\n",
=======
    "\"git+https://github.com/huggingface/optimum-intel.git\"\\\n",
    "\"git+https://github.com/openvinotoolkit/nncf@release_v280\"\\\n",
>>>>>>> 7d740cad
    "\"openvino-nightly\"\\\n",
    "\"gradio\"\\\n",
    "\"onnx\" \"einops\" \"transformers_stream_generator\" \"tiktoken\" \"transformers>=4.34.0\""
   ]
  },
  {
   "cell_type": "markdown",
   "id": "81983176-e571-4652-ba21-4bd608c35146",
   "metadata": {},
   "source": [
    "## Select model for inference\n",
    "[back to top ⬆️](#Table-of-contents:)\n",
    "\n",
    "The tutorial supports different models, you can select one from the provided options to compare the quality of open source LLM solutions.\n",
    ">**Note**: conversion of some models can require additional actions from user side and at least 64GB RAM for conversion.\n",
    "\n",
    "The available options are:\n",
    "\n",
    "* **tiny-llama-1b-chat** - This is the chat model finetuned on top of [TinyLlama/TinyLlama-1.1B-intermediate-step-955k-2T](https://huggingface.co/TinyLlama/TinyLlama-1.1B-intermediate-step-955k-token-2T). The TinyLlama project aims to pretrain a 1.1B Llama model on 3 trillion tokens with the adoption of the same architecture and tokenizer as Llama 2. This means TinyLlama can be plugged and played in many open-source projects built upon Llama. Besides, TinyLlama is compact with only 1.1B parameters. This compactness allows it to cater to a multitude of applications demanding a restricted computation and memory footprint. More details about model can be found in [model card](https://huggingface.co/TinyLlama/TinyLlama-1.1B-Chat-v0.6)\n",
    "\n",
    "* **red-pajama-3b-chat** - A 2.8B parameter pre-trained language model based on GPT-NEOX architecture. It was developed by Together Computer and leaders from the open-source AI community. The model is fine-tuned on OASST1 and Dolly2 datasets to enhance chatting ability. More details about model can be found in [HuggingFace model card](https://huggingface.co/togethercomputer/RedPajama-INCITE-Chat-3B-v1).\n",
    "* **llama-2-7b-chat** - LLama 2 is the second generation of LLama models developed by Meta. Llama 2 is a collection of pre-trained and fine-tuned generative text models ranging in scale from 7 billion to 70 billion parameters. llama-2-7b-chat is 7 billions parameters version of LLama 2 finetuned and optimized for dialogue use case. More details about model can be found in the [paper](https://ai.meta.com/research/publications/llama-2-open-foundation-and-fine-tuned-chat-models/), [repository](https://github.com/facebookresearch/llama) and [HuggingFace model card](https://huggingface.co/meta-llama/Llama-2-7b-chat-hf)\n",
    ">**Note**: run model with demo, you will need to accept license agreement. \n",
    ">You must be a registered user in 🤗 Hugging Face Hub. Please visit [HuggingFace model card](https://huggingface.co/meta-llama/Llama-2-7b-chat-hf), carefully read terms of usage and click accept button.  You will need to use an access token for the code below to run. For more information on access tokens, refer to [this section of the documentation](https://huggingface.co/docs/hub/security-tokens).\n",
    ">You can login on Hugging Face Hub in notebook environment, using following code:\n",
    " \n",
    "```python\n",
    "    ## login to huggingfacehub to get access to pretrained model \n",
    "    from huggingface_hub import notebook_login, whoami\n",
    "\n",
    "    try:\n",
    "        whoami()\n",
    "        print('Authorization token already provided')\n",
    "    except OSError:\n",
    "        notebook_login()\n",
    "```\n",
    "* **mpt-7b-chat** - MPT-7B is part of the family of MosaicPretrainedTransformer (MPT) models, which use a modified transformer architecture optimized for efficient training and inference. These architectural changes include performance-optimized layer implementations and the elimination of context length limits by replacing positional embeddings with Attention with Linear Biases ([ALiBi](https://arxiv.org/abs/2108.12409)). Thanks to these modifications, MPT models can be trained with high throughput efficiency and stable convergence. MPT-7B-chat is a chatbot-like model for dialogue generation. It was built by finetuning MPT-7B on the [ShareGPT-Vicuna](https://huggingface.co/datasets/jeffwan/sharegpt_vicuna), [HC3](https://huggingface.co/datasets/Hello-SimpleAI/HC3), [Alpaca](https://huggingface.co/datasets/tatsu-lab/alpaca), [HH-RLHF](https://huggingface.co/datasets/Anthropic/hh-rlhf), and [Evol-Instruct](https://huggingface.co/datasets/victor123/evol_instruct_70k) datasets. More details about the model can be found in [blog post](https://www.mosaicml.com/blog/mpt-7b), [repository](https://github.com/mosaicml/llm-foundry/) and [HuggingFace model card](https://huggingface.co/mosaicml/mpt-7b-chat).\n",
    "* **qwen-7b-chat** - Qwen-7B is the 7B-parameter version of the large language model series, Qwen (abbr. Tongyi Qianwen), proposed by Alibaba Cloud. Qwen-7B is a Transformer-based large language model, which is pretrained on a large volume of data, including web texts, books, codes, etc. For more details about Qwen, please refer to the [GitHub](https://github.com/QwenLM/Qwen) code repository. \n",
    "* **chatglm3-6b** - ChatGLM3-6B is the latest open-source model in the ChatGLM series. While retaining many excellent features such as smooth dialogue and low deployment threshold from the previous two generations, ChatGLM3-6B employs a more diverse training dataset, more sufficient training steps, and a more reasonable training strategy. ChatGLM3-6B adopts a newly designed [Prompt format](https://github.com/THUDM/ChatGLM3/blob/main/PROMPT_en.md), in addition to the normal multi-turn dialogue. You can find more details about model in the [model card](https://huggingface.co/THUDM/chatglm3-6b)\n",
    "* **mistral-7b** - The Mistral-7B-v0.1 Large Language Model (LLM) is a pretrained generative text model with 7 billion parameters. You can find more details about model in the [model card](https://huggingface.co/mistralai/Mistral-7B-v0.1), [paper](https://arxiv.org/abs/2310.06825) and [release blog post](https://mistral.ai/news/announcing-mistral-7b/).\n",
    "* **zephyr-7b-beta** - Zephyr is a series of language models that are trained to act as helpful assistants. Zephyr-7B-beta is the second model in the series, and is a fine-tuned version of [mistralai/Mistral-7B-v0.1](https://huggingface.co/mistralai/Mistral-7B-v0.1) that was trained on on a mix of publicly available, synthetic datasets using [Direct Preference Optimization (DPO)](https://arxiv.org/abs/2305.18290). You can find more details about model in [technical report](https://arxiv.org/abs/2310.16944) and [HuggingFace model card](https://huggingface.co/HuggingFaceH4/zephyr-7b-beta).\n",
    "* **neural-chat-7b-v3-1** - Mistral-7b model fine-tuned using Intel Gaudi. The model fine-tuned on the open source dataset [Open-Orca/SlimOrca](https://huggingface.co/datasets/Open-Orca/SlimOrca) and aligned with [Direct Preference Optimization (DPO) algorithm](https://arxiv.org/abs/2305.18290). More details can be found in [model card](https://huggingface.co/Intel/neural-chat-7b-v3-1) and [blog post](https://medium.com/@NeuralCompressor/the-practice-of-supervised-finetuning-and-direct-preference-optimization-on-habana-gaudi2-a1197d8a3cd3).\n",
    "* **notus-7b-v1** - Notus is a collection of fine-tuned models using [Direct Preference Optimization (DPO)](https://arxiv.org/abs/2305.18290). and related [RLHF](https://huggingface.co/blog/rlhf) techniques. This model is the first version, fine-tuned with DPO over zephyr-7b-sft. Following a data-first approach, the only difference between Notus-7B-v1 and Zephyr-7B-beta is the preference dataset used for dDPO. Proposed approach for dataset creation helps to effectively fine-tune Notus-7b that surpasses Zephyr-7B-beta and Claude 2 on [AlpacaEval](https://tatsu-lab.github.io/alpaca_eval/). More details about model can be found in [model card](https://huggingface.co/argilla/notus-7b-v1).\n",
    "* **youri-7b-chat** - Youri-7b-chat is a Llama2 based model. [Rinna Co., Ltd.](https://rinna.co.jp/) conducted further pre-training for the Llama2 model with a mixture of English and Japanese datasets to improve Japanese task capability. The model is publicly released on Hugging Face hub. You can find detailed information at the [rinna/youri-7b-chat project page](https://huggingface.co/rinna/youri-7b).  "
   ]
  },
  {
   "cell_type": "code",
   "execution_count": 1,
   "id": "f93282b6-f1f1-4153-84af-31aac79c3ef4",
   "metadata": {
    "tags": []
   },
   "outputs": [],
   "source": [
    "from config import SUPPORTED_LLM_MODELS\n",
    "import ipywidgets as widgets"
   ]
  },
  {
   "cell_type": "code",
   "execution_count": 2,
   "id": "8d22fedb-d1f6-4306-b910-efac5b849c7c",
   "metadata": {
    "tags": []
   },
   "outputs": [
    {
     "data": {
      "application/vnd.jupyter.widget-view+json": {
<<<<<<< HEAD
       "model_id": "f167ed0bf6b34da38b665d880f16f699",
=======
       "model_id": "5abc666122d747f7a8351e32e1a40f2e",
>>>>>>> 7d740cad
       "version_major": 2,
       "version_minor": 0
      },
      "text/plain": [
       "Dropdown(description='Model:', options=('tiny-llama-1b-chat', 'red-pajama-3b-chat', 'llama-2-chat-7b', 'mpt-7b…"
      ]
     },
     "execution_count": 2,
     "metadata": {},
     "output_type": "execute_result"
    }
   ],
   "source": [
    "model_ids = list(SUPPORTED_LLM_MODELS)\n",
    "\n",
    "model_id = widgets.Dropdown(\n",
    "    options=model_ids,\n",
    "    value=model_ids[0],\n",
    "    description=\"Model:\",\n",
    "    disabled=False,\n",
    ")\n",
    "\n",
    "model_id"
   ]
  },
  {
   "cell_type": "code",
   "execution_count": 16,
   "id": "906022ec-96bf-41a9-9447-789d2e875250",
   "metadata": {
    "tags": []
   },
   "outputs": [
    {
     "name": "stdout",
     "output_type": "stream",
     "text": [
      "Selected model tiny-llama-1b-chat\n"
     ]
    }
   ],
   "source": [
    "model_configuration = SUPPORTED_LLM_MODELS[model_id.value]\n",
    "print(f\"Selected model {model_id.value}\")"
   ]
  },
  {
   "cell_type": "markdown",
   "id": "62af3e8a-915a-49b4-8007-803777ba9eaf",
   "metadata": {},
   "source": [
    "## Instantiate Model using Optimum Intel\n",
    "[back to top ⬆️](#Table-of-contents:)\n",
    "\n",
    "Optimum Intel can be used to load optimized models from the [Hugging Face Hub](https://huggingface.co/docs/optimum/intel/hf.co/models) and create pipelines to run an inference with OpenVINO Runtime using Hugging Face APIs. The Optimum Inference models are API compatible with Hugging Face Transformers models.  This means we just need to replace `AutoModelForXxx` class with the corresponding `OVModelForXxx` class.\n",
    "\n",
    "Below is an example of the RedPajama model\n",
    "\n",
    "```diff\n",
    "-from transformers import AutoModelForCausalLM\n",
    "+from optimum.intel.openvino import OVModelForCausalLM\n",
    "from transformers import AutoTokenizer, pipeline\n",
    "\n",
    "model_id = \"togethercomputer/RedPajama-INCITE-Chat-3B-v1\"\n",
    "-model = AutoModelForCausalLM.from_pretrained(model_id)\n",
    "+model = OVModelForCausalLM.from_pretrained(model_id, export=True)\n",
    "```\n",
    "\n",
    "Model class initialization starts with calling `from_pretrained` method. When downloading and converting Transformers model, the parameter `export=True` should be added. We can save the converted model for the next usage with the `save_pretrained` method.\n",
    "Tokenizer class and pipelines API are compatible with Optimum models.\n",
    "\n",
    "To optimize the generation process and use memory more efficiently, the `use_cache=True` option is enabled. Since the output side is auto-regressive, an output token hidden state remains the same once computed for every further generation step. Therefore, recomputing it every time you want to generate a new token seems wasteful. With the cache, the model saves the hidden state once it has been computed. The model only computes the one for the most recently generated output token at each time step, re-using the saved ones for hidden tokens. This reduces the generation complexity from $O(n^3)$ to $O(n^2)$ for a transformer model. More details about how it works can be found in this [article](https://scale.com/blog/pytorch-improvements#Text%20Translation). With this option, the model gets the previous step's hidden states (cached attention keys and values) as input and additionally provides hidden states for the current step as output. It means for all next iterations, it is enough to provide only a new token obtained from the previous step and cached key values to get the next token prediction. \n",
    "\n",
    "In our case, MPT, Qwen and ChatGLM model currently is not covered by Optimum Intel, we will convert it manually and create wrapper compatible with Optimum Intel."
   ]
  },
  {
   "cell_type": "code",
<<<<<<< HEAD
   "execution_count": 1,
   "id": "8cd910c2",
   "metadata": {},
   "outputs": [
    {
     "name": "stdout",
     "output_type": "stream",
     "text": [
      "INFO:nncf:NNCF initialized successfully. Supported frameworks detected: torch, onnx, openvino\n"
     ]
    },
    {
     "name": "stderr",
     "output_type": "stream",
     "text": [
      "/home/ea/work/genai_env/lib/python3.8/site-packages/torch/cuda/__init__.py:138: UserWarning: CUDA initialization: The NVIDIA driver on your system is too old (found version 11080). Please update your GPU driver by downloading and installing a new version from the URL: http://www.nvidia.com/Download/index.aspx Alternatively, go to: https://pytorch.org to install a PyTorch version that has been compiled with your version of the CUDA driver. (Triggered internally at ../c10/cuda/CUDAFunctions.cpp:108.)\n",
      "  return torch._C._cuda_getDeviceCount() > 0\n",
      "No CUDA runtime is found, using CUDA_HOME='/usr/local/cuda'\n"
     ]
    }
   ],
=======
   "execution_count": 17,
   "id": "8cd910c2",
   "metadata": {},
   "outputs": [],
>>>>>>> 7d740cad
   "source": [
    "from transformers import AutoModelForCausalLM, AutoConfig\n",
    "from optimum.intel import OVQuantizer\n",
    "from optimum.intel.openvino import OVModelForCausalLM\n",
    "import openvino as ov\n",
    "from pathlib import Path\n",
    "import shutil\n",
    "import torch\n",
    "import logging\n",
    "import nncf\n",
    "import gc\n",
    "from converter import converters"
   ]
  },
  {
   "cell_type": "markdown",
   "id": "13694bf8-ee7b-4186-a3e0-a8705be9733c",
   "metadata": {},
   "source": [
    "## Compress model weights\n",
    "[back to top ⬆️](#Table-of-contents:)\n",
    "\n",
    "The Weights Compression algorithm is aimed at compressing the weights of the models and can be used to optimize the model footprint and performance of large models where the size of weights is relatively larger than the size of activations, for example, Large Language Models (LLM). Compared to INT8 compression, INT4 compression improves performance even more, but introduces a minor drop in prediction quality.\n",
    "\n",
    "\n",
    "### Weights Compression using Optimum Intel\n",
    "[back to top ⬆️](#Table-of-contents:)\n",
    "\n",
    "To enable weights compression via NNCF for models supported by Optimum Intel `OVQuantizer` class should be used for `OVModelForCausalLM` model. `OVQuantizer.quantize(save_directory=save_dir, weights_only=True)` enables weights compression. We will consider how to do it on RedPajama, LLAMA and Zephyr examples. \n",
    "\n",
    ">**Note**: Weights Compression using Optimum Intel currently supports only INT8 compression. We will apply INT4 compression for these model using NNCF API described below.\n",
    "\n",
    ">**Note**: There may be no speedup for INT4/INT8 compressed models on dGPU.\n",
    "\n",
    "### Weights Compression using NNCF\n",
    "[back to top ⬆️](#Table-of-contents:)\n",
    "\n",
    "You also can perform weights compression for OpenVINO models using NNCF directly. `nncf.compress_weights` function accepts OpenVINO model instance and compresses its weights for Linear and Embedding layers. We will consider this variant based on MPT model.\n",
    "\n",
    "\n",
    ">**Note**: This tutorial involves conversion model for FP16 and INT4/INT8 weights compression scenarios. It may be memory and time-consuming in the first run. You can manually control the compression precision below."
   ]
  },
  {
   "cell_type": "code",
<<<<<<< HEAD
   "execution_count": null,
=======
   "execution_count": 18,
>>>>>>> 7d740cad
   "id": "91eb2ccf",
   "metadata": {
    "collapsed": false,
    "jupyter": {
     "outputs_hidden": false
    }
   },
<<<<<<< HEAD
   "outputs": [],
=======
   "outputs": [
    {
     "data": {
      "application/vnd.jupyter.widget-view+json": {
       "model_id": "25d9d5e9df22491ea70b1c608f00f5dd",
       "version_major": 2,
       "version_minor": 0
      },
      "text/plain": [
       "Checkbox(value=True, description='Prepare INT4 model')"
      ]
     },
     "metadata": {},
     "output_type": "display_data"
    },
    {
     "data": {
      "application/vnd.jupyter.widget-view+json": {
       "model_id": "0369963ffce44afe97649ade8b3cf7c2",
       "version_major": 2,
       "version_minor": 0
      },
      "text/plain": [
       "Checkbox(value=False, description='Prepare INT8 model')"
      ]
     },
     "metadata": {},
     "output_type": "display_data"
    },
    {
     "data": {
      "application/vnd.jupyter.widget-view+json": {
       "model_id": "f8e0b3843edf4869bc629bf0833a9681",
       "version_major": 2,
       "version_minor": 0
      },
      "text/plain": [
       "Checkbox(value=False, description='Prepare FP16 model')"
      ]
     },
     "metadata": {},
     "output_type": "display_data"
    }
   ],
>>>>>>> 7d740cad
   "source": [
    "from IPython.display import display\n",
    "\n",
    "prepare_int4_model = widgets.Checkbox(\n",
    "    value=True,\n",
    "    description=\"Prepare INT4 model\",\n",
    "    disabled=False,\n",
    ")\n",
    "prepare_int8_model = widgets.Checkbox(\n",
    "    value=False,\n",
    "    description=\"Prepare INT8 model\",\n",
    "    disabled=False,\n",
    ")\n",
    "prepare_fp16_model = widgets.Checkbox(\n",
    "    value=False,\n",
    "    description=\"Prepare FP16 model\",\n",
    "    disabled=False,\n",
    ")\n",
    "\n",
    "display(prepare_int4_model)\n",
    "display(prepare_int8_model)\n",
    "display(prepare_fp16_model)"
   ]
  },
  {
   "cell_type": "markdown",
   "id": "130a037a-7d98-4152-81ea-92ffb01da5a2",
   "metadata": {},
   "source": [
    "We can now save floating point and compressed model variants"
   ]
  },
  {
   "cell_type": "code",
<<<<<<< HEAD
   "execution_count": null,
=======
   "execution_count": 19,
>>>>>>> 7d740cad
   "id": "c4ef9112",
   "metadata": {
    "collapsed": false,
    "jupyter": {
     "outputs_hidden": false
    }
   },
   "outputs": [],
   "source": [
    "nncf.set_log_level(logging.ERROR)\n",
    "\n",
    "pt_model_id = model_configuration[\"model_id\"]\n",
    "pt_model_name = model_id.value.split(\"-\")[0]\n",
    "model_type = AutoConfig.from_pretrained(pt_model_id, trust_remote_code=True).model_type\n",
    "fp16_model_dir = Path(model_id.value) / \"FP16\"\n",
    "int8_model_dir = Path(model_id.value) / \"INT8_compressed_weights\"\n",
    "int4_model_dir = Path(model_id.value) / \"INT4_compressed_weights\"\n",
    "\n",
    "\n",
    "def convert_to_fp16():\n",
    "    if (fp16_model_dir / \"openvino_model.xml\").exists():\n",
    "        return\n",
    "    if not model_configuration[\"remote\"]:\n",
    "        ov_model = OVModelForCausalLM.from_pretrained(\n",
    "            pt_model_id, export=True, compile=False\n",
    "        )\n",
    "        ov_model.half()\n",
    "        ov_model.save_pretrained(fp16_model_dir)\n",
    "        del ov_model\n",
    "    else:\n",
    "        model_kwargs = {}\n",
    "        if \"revision\" in model_configuration:\n",
    "            model_kwargs[\"revision\"] = model_configuration[\"revision\"]\n",
    "        model = AutoModelForCausalLM.from_pretrained(\n",
    "            model_configuration[\"model_id\"],\n",
    "            torch_dtype=torch.float32,\n",
    "            trust_remote_code=True,\n",
    "            **model_kwargs\n",
    "        )\n",
    "        converters[pt_model_name](model, fp16_model_dir)\n",
    "        del model\n",
    "    gc.collect()\n",
    "\n",
    "\n",
    "def convert_to_int8():\n",
    "    if (int8_model_dir / \"openvino_model.xml\").exists():\n",
    "        return\n",
    "    int8_model_dir.mkdir(parents=True, exist_ok=True)\n",
    "    if not model_configuration[\"remote\"]:\n",
    "        if fp16_model_dir.exists():\n",
    "            ov_model = OVModelForCausalLM.from_pretrained(fp16_model_dir, compile=False)\n",
    "        else:\n",
    "            ov_model = OVModelForCausalLM.from_pretrained(\n",
    "                pt_model_id, export=True, compile=False\n",
    "            )\n",
    "            ov_model.half()\n",
    "        quantizer = OVQuantizer.from_pretrained(ov_model)\n",
    "        quantizer.quantize(save_directory=int8_model_dir, weights_only=True)\n",
    "        del quantizer\n",
    "        del ov_model\n",
    "    else:\n",
    "        convert_to_fp16()\n",
    "        ov_model = ov.Core().read_model(fp16_model_dir / \"openvino_model.xml\")\n",
    "        shutil.copy(fp16_model_dir / \"config.json\", int8_model_dir / \"config.json\")\n",
    "        configuration_file = fp16_model_dir / f\"configuration_{model_type}.py\"\n",
    "        if configuration_file.exists():\n",
    "            shutil.copy(\n",
    "                configuration_file, int8_model_dir / f\"configuration_{model_type}.py\"\n",
    "            )\n",
    "        compressed_model = nncf.compress_weights(ov_model)\n",
    "        ov.save_model(compressed_model, int8_model_dir / \"openvino_model.xml\")\n",
    "        del ov_model\n",
    "        del compressed_model\n",
    "    gc.collect()\n",
    "\n",
    "\n",
    "def convert_to_int4():\n",
    "    compression_configs = {\n",
    "        \"zephyr-7b-beta\": {\n",
    "            \"mode\": nncf.CompressWeightsMode.INT4_SYM,\n",
    "            \"group_size\": 64,\n",
    "            \"ratio\": 0.6,\n",
    "        },\n",
    "        \"mistral-7b\": {\n",
    "            \"mode\": nncf.CompressWeightsMode.INT4_SYM,\n",
    "            \"group_size\": 64,\n",
    "            \"ratio\": 0.6,\n",
    "        },\n",
    "        \"notus-7b-v1\": {\n",
    "            \"mode\": nncf.CompressWeightsMode.INT4_SYM,\n",
    "            \"group_size\": 64,\n",
    "            \"ratio\": 0.6,\n",
    "        },\n",
    "        \"neural-chat-7b-v3-1\": {\n",
    "            \"mode\": nncf.CompressWeightsMode.INT4_SYM,\n",
    "            \"group_size\": 64,\n",
    "            \"ratio\": 0.6,\n",
    "        },\n",
    "        \"llama-2-chat-7b\": {\n",
    "            \"mode\": nncf.CompressWeightsMode.INT4_SYM,\n",
    "            \"group_size\": 128,\n",
    "            \"ratio\": 0.8,\n",
    "        },\n",
    "        \"chatglm2-6b\": {\n",
    "            \"mode\": nncf.CompressWeightsMode.INT4_SYM,\n",
    "            \"group_size\": 128,\n",
    "            \"ratio\": 0.72,\n",
    "        },\n",
    "        \"qwen-7b-chat\": {\n",
    "            \"mode\": nncf.CompressWeightsMode.INT4_SYM, \n",
    "            \"group_size\": 128, \n",
    "            \"ratio\": 0.6\n",
    "        },\n",
    "        'red-pajama-3b-chat': {\n",
    "            \"mode\": nncf.CompressWeightsMode.INT4_ASYM,\n",
    "            \"group_size\": 128,\n",
    "            \"ratio\": 0.5,\n",
    "        },\n",
    "        \"default\": {\n",
    "            \"mode\": nncf.CompressWeightsMode.INT4_ASYM,\n",
    "            \"group_size\": 128,\n",
    "            \"ratio\": 0.8,\n",
    "        },\n",
    "    }\n",
    "\n",
    "    model_compression_params = compression_configs.get(\n",
    "        model_id.value, compression_configs[\"default\"]\n",
    "    )\n",
    "    if (int4_model_dir / \"openvino_model.xml\").exists():\n",
    "        return\n",
    "    int4_model_dir.mkdir(parents=True, exist_ok=True)\n",
    "    if not model_configuration[\"remote\"]:\n",
    "        if not fp16_model_dir.exists():\n",
    "            model = OVModelForCausalLM.from_pretrained(\n",
    "                pt_model_id, export=True, compile=False\n",
    "            ).half()\n",
    "            model.config.save_pretrained(int4_model_dir)\n",
    "            ov_model = model._original_model\n",
    "            del model\n",
    "            gc.collect()\n",
    "        else:\n",
    "            ov_model = ov.Core().read_model(fp16_model_dir / \"openvino_model.xml\")\n",
    "            shutil.copy(fp16_model_dir / \"config.json\", int4_model_dir / \"config.json\")\n",
    "\n",
    "    else:\n",
    "        convert_to_fp16()\n",
    "        ov_model = ov.Core().read_model(fp16_model_dir / \"openvino_model.xml\")\n",
    "        shutil.copy(fp16_model_dir / \"config.json\", int4_model_dir / \"config.json\")\n",
    "        configuration_file = fp16_model_dir / f\"configuration_{model_type}.py\"\n",
    "        if configuration_file.exists():\n",
    "            shutil.copy(\n",
    "                configuration_file, int4_model_dir / f\"configuration_{model_type}.py\"\n",
    "            )\n",
    "    compressed_model = nncf.compress_weights(ov_model, **model_compression_params)\n",
    "    ov.save_model(compressed_model, int4_model_dir / \"openvino_model.xml\")\n",
    "    del ov_model\n",
    "    del compressed_model\n",
    "    gc.collect()\n",
    "\n",
    "\n",
    "if prepare_fp16_model.value:\n",
    "    convert_to_fp16()\n",
    "if prepare_int8_model.value:\n",
    "    convert_to_int8()\n",
    "if prepare_int4_model.value:\n",
    "    convert_to_int4()"
   ]
  },
  {
   "cell_type": "markdown",
   "id": "671a17d4",
   "metadata": {
    "collapsed": false,
    "jupyter": {
     "outputs_hidden": false
    }
   },
   "source": [
    "Let's compare model size for different compression types"
   ]
  },
  {
   "cell_type": "code",
<<<<<<< HEAD
   "execution_count": 5,
=======
   "execution_count": 20,
>>>>>>> 7d740cad
   "id": "281f1d07-998e-4e13-ba95-0264564ede82",
   "metadata": {},
   "outputs": [
    {
<<<<<<< HEAD
     "ename": "NameError",
     "evalue": "name 'fp16_model_dir' is not defined",
     "output_type": "error",
     "traceback": [
      "\u001b[0;31m---------------------------------------------------------------------------\u001b[0m",
      "\u001b[0;31mNameError\u001b[0m                                 Traceback (most recent call last)",
      "Cell \u001b[0;32mIn[5], line 1\u001b[0m\n\u001b[0;32m----> 1\u001b[0m fp16_weights \u001b[38;5;241m=\u001b[39m \u001b[43mfp16_model_dir\u001b[49m \u001b[38;5;241m/\u001b[39m \u001b[38;5;124m\"\u001b[39m\u001b[38;5;124mopenvino_model.bin\u001b[39m\u001b[38;5;124m\"\u001b[39m\n\u001b[1;32m      2\u001b[0m int8_weights \u001b[38;5;241m=\u001b[39m int8_model_dir \u001b[38;5;241m/\u001b[39m \u001b[38;5;124m\"\u001b[39m\u001b[38;5;124mopenvino_model.bin\u001b[39m\u001b[38;5;124m\"\u001b[39m\n\u001b[1;32m      3\u001b[0m int4_weights \u001b[38;5;241m=\u001b[39m int4_model_dir \u001b[38;5;241m/\u001b[39m \u001b[38;5;124m\"\u001b[39m\u001b[38;5;124mopenvino_model.bin\u001b[39m\u001b[38;5;124m\"\u001b[39m\n",
      "\u001b[0;31mNameError\u001b[0m: name 'fp16_model_dir' is not defined"
=======
     "name": "stdout",
     "output_type": "stream",
     "text": [
      "Size of model with INT4 compressed weights is 696.99 MB\n"
>>>>>>> 7d740cad
     ]
    }
   ],
   "source": [
    "fp16_weights = fp16_model_dir / \"openvino_model.bin\"\n",
    "int8_weights = int8_model_dir / \"openvino_model.bin\"\n",
    "int4_weights = int4_model_dir / \"openvino_model.bin\"\n",
    "\n",
    "if fp16_weights.exists():\n",
    "    print(f\"Size of FP16 model is {fp16_weights.stat().st_size / 1024 / 1024:.2f} MB\")\n",
    "for precision, compressed_weights in zip([8, 4], [int8_weights, int4_weights]):\n",
    "    if compressed_weights.exists():\n",
    "        print(\n",
    "            f\"Size of model with INT{precision} compressed weights is {compressed_weights.stat().st_size / 1024 / 1024:.2f} MB\"\n",
    "        )\n",
    "    if compressed_weights.exists() and fp16_weights.exists():\n",
    "        print(\n",
    "            f\"Compression rate for INT{precision} model: {fp16_weights.stat().st_size / compressed_weights.stat().st_size:.3f}\"\n",
    "        )"
   ]
  },
  {
   "cell_type": "markdown",
   "id": "6d62f9f4-5434-4550-b372-c86b5a5089d5",
   "metadata": {},
   "source": [
    "## Select device for inference and model variant\n",
    "[back to top ⬆️](#Table-of-contents:)\n",
    "\n",
    ">**Note**: There may be no speedup for INT4/INT8 compressed models on dGPU."
   ]
  },
  {
   "cell_type": "code",
   "execution_count": 21,
   "id": "837b4a3b-ccc3-4004-9577-2b2c7b802dea",
   "metadata": {
    "tags": []
   },
   "outputs": [
    {
     "data": {
      "application/vnd.jupyter.widget-view+json": {
       "model_id": "40f84671dbff48eb90cdd3c33a8f8d32",
       "version_major": 2,
       "version_minor": 0
      },
      "text/plain": [
       "Dropdown(description='Device:', options=('CPU', 'GPU', 'AUTO'), value='CPU')"
      ]
     },
     "execution_count": 21,
     "metadata": {},
     "output_type": "execute_result"
    }
   ],
   "source": [
    "core = ov.Core()\n",
    "device = widgets.Dropdown(\n",
    "    options=core.available_devices + [\"AUTO\"],\n",
    "    value=\"CPU\",\n",
    "    description=\"Device:\",\n",
    "    disabled=False,\n",
    ")\n",
    "\n",
    "device"
   ]
  },
  {
   "cell_type": "markdown",
   "id": "bd55ade7-0445-47e1-90f0-72b82da016ca",
   "metadata": {},
   "source": [
    "The cell below create `OVMPTModel`, `OVQWENModel` and `OVCHATGLM2Model` wrapper based on `OVModelForCausalLM` model."
   ]
  },
  {
   "cell_type": "code",
   "execution_count": 22,
   "id": "5333ab9b-ff5d-4a7f-bcdc-9cca5d56dc0a",
   "metadata": {
    "tags": []
   },
   "outputs": [],
   "source": [
    "from ov_llm_model import model_classes"
   ]
  },
  {
   "cell_type": "markdown",
   "id": "c53001e7-615f-4eb5-b831-4e2b2ff32826",
   "metadata": {
    "tags": []
   },
   "source": [
    "The cell below demonstrates how to instantiate model based on selected variant of model weights and inference device"
   ]
  },
  {
   "cell_type": "code",
   "execution_count": 23,
   "id": "3536a1a7",
   "metadata": {
    "collapsed": false,
    "jupyter": {
     "outputs_hidden": false
    }
   },
   "outputs": [
    {
     "data": {
      "application/vnd.jupyter.widget-view+json": {
       "model_id": "87ecb283168b4dcbaaded28d752749b6",
       "version_major": 2,
       "version_minor": 0
      },
      "text/plain": [
       "Dropdown(description='Model to run:', options=('INT4',), value='INT4')"
      ]
     },
     "execution_count": 23,
     "metadata": {},
     "output_type": "execute_result"
    }
   ],
   "source": [
    "available_models = []\n",
    "if int4_model_dir.exists():\n",
    "    available_models.append(\"INT4\")\n",
    "if int8_model_dir.exists():\n",
    "    available_models.append(\"INT8\")\n",
    "if fp16_model_dir.exists():\n",
    "    available_models.append(\"FP16\")\n",
    "\n",
    "model_to_run = widgets.Dropdown(\n",
    "    options=available_models,\n",
    "    value=available_models[0],\n",
    "    description=\"Model to run:\",\n",
    "    disabled=False,\n",
    ")\n",
    "\n",
    "model_to_run"
   ]
  },
  {
   "cell_type": "code",
   "execution_count": 24,
   "id": "7a041101-7336-40fd-96c9-cd298015a0f3",
   "metadata": {
    "tags": []
   },
   "outputs": [
    {
     "name": "stderr",
     "output_type": "stream",
     "text": [
      "The argument `trust_remote_code` is to be used along with export=True. It will be ignored.\n"
     ]
    },
    {
     "name": "stdout",
     "output_type": "stream",
     "text": [
      "Loading model from tiny-llama-1b-chat/INT4_compressed_weights\n"
     ]
    },
    {
     "name": "stderr",
     "output_type": "stream",
     "text": [
      "Compiling the model to CPU ...\n"
     ]
    }
   ],
   "source": [
    "from transformers import AutoTokenizer\n",
    "\n",
    "if model_to_run.value == \"INT4\":\n",
    "    model_dir = int4_model_dir\n",
    "elif model_to_run.value == \"INT8\":\n",
    "    model_dir = int8_model_dir\n",
    "else:\n",
    "    model_dir = fp16_model_dir\n",
    "print(f\"Loading model from {model_dir}\")\n",
    "\n",
    "model_name = model_configuration[\"model_id\"]\n",
    "class_key = model_id.value.split(\"-\")[0]\n",
    "ov_config = {\"PERFORMANCE_HINT\": \"LATENCY\", \"NUM_STREAMS\": \"1\", \"CACHE_DIR\": \"\"}\n",
    "\n",
    "tok = AutoTokenizer.from_pretrained(model_name, trust_remote_code=True)\n",
    "\n",
    "model_class = (\n",
    "    OVModelForCausalLM\n",
    "    if not model_configuration[\"remote\"]\n",
    "    else model_classes[class_key]\n",
    ")\n",
    "ov_model = model_class.from_pretrained(\n",
    "    model_dir,\n",
    "    device=device.value,\n",
    "    ov_config=ov_config,\n",
    "    config=AutoConfig.from_pretrained(model_dir, trust_remote_code=True),\n",
    "    trust_remote_code=True,\n",
    ")"
   ]
  },
  {
   "cell_type": "code",
   "execution_count": 25,
   "id": "8f6f7596-5677-4931-875b-aaabfa23cabc",
   "metadata": {},
   "outputs": [
    {
     "name": "stderr",
     "output_type": "stream",
     "text": [
      "Setting `pad_token_id` to `eos_token_id`:2 for open-end generation.\n",
      "/home/ethan/intel/openvino_notebooks/openvino_env/lib/python3.10/site-packages/optimum/intel/openvino/modeling_decoder.py:388: FutureWarning: `shared_memory` is deprecated and will be removed in 2024.0. Value of `shared_memory` is going to override `share_inputs` value. Please use only `share_inputs` explicitly.\n",
      "  self.request.start_async(inputs, shared_memory=True)\n"
     ]
    },
    {
     "name": "stdout",
     "output_type": "stream",
     "text": [
      "2 + 2 = 4\n"
     ]
    }
   ],
   "source": [
    "tokenizer_kwargs = model_configuration.get(\"tokenizer_kwargs\", {})\n",
    "test_string = \"2 + 2 =\"\n",
    "input_tokens = tok(test_string, return_tensors=\"pt\", **tokenizer_kwargs)\n",
    "answer = ov_model.generate(**input_tokens, max_new_tokens=2)\n",
    "print(tok.batch_decode(answer, skip_special_tokens=True)[0])"
   ]
  },
  {
   "cell_type": "markdown",
   "id": "24d622d0-be46-47c0-a762-88cb50ab15a9",
   "metadata": {},
   "source": [
    "## Run Chatbot\n",
    "[back to top ⬆️](#Table-of-contents:)\n",
    "\n",
    "Now, when model created, we can setup Chatbot interface using [Gradio](https://www.gradio.app/).\n",
    "The diagram below illustrates how the chatbot pipeline works\n",
    "\n",
    "![generation pipeline](https://user-images.githubusercontent.com/29454499/255523209-d9336491-c7ba-4dc1-98f0-07f23743ce89.png)\n",
    "\n",
    "As can be seen, the pipeline very similar to instruction-following with only changes that previous conversation history additionally passed as input with next user question for getting wider input context. On the first iteration, the user provided instructions joined to conversation history (if exists) converted to token ids using a tokenizer, then prepared input provided to the model. The model generates probabilities for all tokens in logits format  The way the next token will be selected over predicted probabilities is driven by the selected decoding methodology. You can find more information about the most popular decoding methods in this [blog](https://huggingface.co/blog/how-to-generate). The result generation updates conversation history for next conversation step. it makes stronger connection of next question with previously provided and allows user to make clarifications regarding previously provided answers."
   ]
  },
  {
   "cell_type": "markdown",
   "id": "725544ea-05ec-40d7-bbbc-1dc87cf57d04",
   "metadata": {},
   "source": [
    "There are several parameters that can control text generation quality: \n",
    "  * `Temperature` is a parameter used to control the level of creativity in AI-generated text. By adjusting the `temperature`, you can influence the AI model's probability distribution, making the text more focused or diverse.  \n",
    "  Consider the following example: The AI model has to complete the sentence \"The cat is ____.\" with the following token probabilities:  \n",
    "\n",
    "    playing: 0.5  \n",
    "    sleeping: 0.25  \n",
    "    eating: 0.15  \n",
    "    driving: 0.05  \n",
    "    flying: 0.05  \n",
    "\n",
    "    - **Low temperature** (e.g., 0.2): The AI model becomes more focused and deterministic, choosing tokens with the highest probability, such as \"playing.\"  \n",
    "    - **Medium temperature** (e.g., 1.0): The AI model maintains a balance between creativity and focus, selecting tokens based on their probabilities without significant bias, such as \"playing,\" \"sleeping,\" or \"eating.\"  \n",
    "    - **High temperature** (e.g., 2.0): The AI model becomes more adventurous, increasing the chances of selecting less likely tokens, such as \"driving\" and \"flying.\"\n",
    "  * `Top-p`, also known as nucleus sampling, is a parameter used to control the range of tokens considered by the AI model based on their cumulative probability. By adjusting the `top-p` value, you can influence the AI model's token selection, making it more focused or diverse.\n",
    "  Using the same example with the cat, consider the following top_p settings:  \n",
    "    - **Low top_p** (e.g., 0.5): The AI model considers only tokens with the highest cumulative probability, such as \"playing.\"  \n",
    "    - **Medium top_p** (e.g., 0.8): The AI model considers tokens with a higher cumulative probability, such as \"playing,\" \"sleeping,\" and \"eating.\"  \n",
    "    - **High top_p** (e.g., 1.0): The AI model considers all tokens, including those with lower probabilities, such as \"driving\" and \"flying.\" \n",
    "  * `Top-k` is an another popular sampling strategy. In comparison with Top-P, which chooses from the smallest possible set of words whose cumulative probability exceeds the probability P, in Top-K sampling K most likely next words are filtered and the probability mass is redistributed among only those K next words. In our example with cat, if k=3, then only \"playing\", \"sleeping\" and \"eating\" will be taken into account as possible next word.\n",
    "  * `Repetition Penalty` This parameter can help penalize tokens based on how frequently they occur in the text, including the input prompt. A token that has already appeared five times is penalized more heavily than a token that has appeared only one time. A value of 1 means that there is no penalty and values larger than 1 discourage repeated tokens."
   ]
  },
  {
   "cell_type": "code",
   "execution_count": 27,
   "id": "01f8f7f8-072e-45dc-b7c9-18d8c3c47754",
   "metadata": {
    "tags": []
   },
   "outputs": [
    {
     "name": "stdout",
     "output_type": "stream",
     "text": [
      "Running on local URL:  http://10.3.233.70:4764\n",
      "\n",
      "To create a public link, set `share=True` in `launch()`.\n"
     ]
    },
    {
     "data": {
      "text/html": [
       "<div><iframe src=\"http://10.3.233.70:4764/\" width=\"100%\" height=\"500\" allow=\"autoplay; camera; microphone; clipboard-read; clipboard-write;\" frameborder=\"0\" allowfullscreen></iframe></div>"
      ],
      "text/plain": [
       "<IPython.core.display.HTML object>"
      ]
     },
     "metadata": {},
     "output_type": "display_data"
    },
    {
     "data": {
      "text/plain": []
     },
     "execution_count": 27,
     "metadata": {},
     "output_type": "execute_result"
    },
    {
     "name": "stderr",
     "output_type": "stream",
     "text": [
      "The attention mask and the pad token id were not set. As a consequence, you may observe unexpected behavior. Please pass your input's `attention_mask` to obtain reliable results.\n",
      "Setting `pad_token_id` to `eos_token_id`:2 for open-end generation.\n",
      "/home/ethan/intel/openvino_notebooks/openvino_env/lib/python3.10/site-packages/optimum/intel/openvino/modeling_decoder.py:388: FutureWarning: `shared_memory` is deprecated and will be removed in 2024.0. Value of `shared_memory` is going to override `share_inputs` value. Please use only `share_inputs` explicitly.\n",
      "  self.request.start_async(inputs, shared_memory=True)\n",
      "The attention mask and the pad token id were not set. As a consequence, you may observe unexpected behavior. Please pass your input's `attention_mask` to obtain reliable results.\n",
      "Setting `pad_token_id` to `eos_token_id`:2 for open-end generation.\n",
      "The attention mask and the pad token id were not set. As a consequence, you may observe unexpected behavior. Please pass your input's `attention_mask` to obtain reliable results.\n",
      "Setting `pad_token_id` to `eos_token_id`:2 for open-end generation.\n"
     ]
    }
   ],
   "source": [
    "from threading import Event, Thread\n",
    "from uuid import uuid4\n",
    "from typing import List, Tuple\n",
    "import gradio as gr\n",
    "from transformers import (\n",
    "    AutoTokenizer,\n",
    "    StoppingCriteria,\n",
    "    StoppingCriteriaList,\n",
    "    TextIteratorStreamer,\n",
    ")\n",
    "\n",
    "\n",
    "model_name = model_configuration[\"model_id\"]\n",
    "start_message = model_configuration[\"start_message\"]\n",
    "history_template = model_configuration.get(\"history_template\")\n",
    "current_message_template = model_configuration.get(\"current_message_template\")\n",
    "stop_tokens = model_configuration.get(\"stop_tokens\")\n",
    "roles = model_configuration.get(\"roles\")\n",
    "tokenizer_kwargs = model_configuration.get(\"tokenizer_kwargs\", {})\n",
    "\n",
    "chinese_examples = [\n",
    "    [\"你好!\"],\n",
    "    [\"你是谁?\"],\n",
    "    [\"请介绍一下上海\"],\n",
    "    [\"请介绍一下英特尔公司\"],\n",
    "    [\"晚上睡不着怎么办？\"],\n",
    "    [\"给我讲一个年轻人奋斗创业最终取得成功的故事。\"],\n",
    "    [\"给这个故事起一个标题。\"],\n",
    "]\n",
    "\n",
    "english_examples = [\n",
    "    [\"Hello there! How are you doing?\"],\n",
    "    [\"What is OpenVINO?\"],\n",
    "    [\"Who are you?\"],\n",
    "    [\"Can you explain to me briefly what is Python programming language?\"],\n",
    "    [\"Explain the plot of Cinderella in a sentence.\"],\n",
    "    [\"What are some common mistakes to avoid when writing code?\"],\n",
    "    [\n",
    "        \"Write a 100-word blog post on “Benefits of Artificial Intelligence and OpenVINO“\"\n",
    "    ],\n",
    "]\n",
    "\n",
    "japanese_examples = [\n",
    "    [\"こんにちは！調子はどうですか?\"],\n",
    "    [\"OpenVINOとは何ですか?\"],\n",
    "    [\"あなたは誰ですか?\"],\n",
    "    [\"Pythonプログラミング言語とは何か簡単に説明してもらえますか?\"],\n",
    "    [\"シンデレラのあらすじを一文で説明してください。\"],\n",
    "    [\"コードを書くときに避けるべきよくある間違いは何ですか?\"],\n",
    "    [\"人工知能と「OpenVINOの利点」について100語程度のブログ記事を書いてください。\"],\n",
    "]\n",
    "\n",
    "examples = (\n",
    "    chinese_examples\n",
    "    if (\"qwen\" in model_id.value or \"chatglm\" in model_id.value)\n",
    "    else japanese_examples\n",
    "    if (\"youri\" in model_id.value)\n",
    "    else english_examples\n",
    ")\n",
    "\n",
    "max_new_tokens = 256\n",
    "\n",
    "\n",
    "class StopOnTokens(StoppingCriteria):\n",
    "    def __init__(self, token_ids):\n",
    "        self.token_ids = token_ids\n",
    "\n",
    "    def __call__(\n",
    "        self, input_ids: torch.LongTensor, scores: torch.FloatTensor, **kwargs\n",
    "    ) -> bool:\n",
    "        for stop_id in self.token_ids:\n",
    "            if input_ids[0][-1] == stop_id:\n",
    "                return True\n",
    "        return False\n",
    "\n",
    "\n",
    "if stop_tokens is not None:\n",
    "    if isinstance(stop_tokens[0], str):\n",
    "        stop_tokens = tok.convert_tokens_to_ids(stop_tokens)\n",
    "\n",
    "    stop_tokens = [StopOnTokens(stop_tokens)]\n",
    "\n",
    "\n",
    "def default_partial_text_processor(partial_text: str, new_text: str):\n",
    "    \"\"\"\n",
    "    helper for updating partially generated answer, used by default\n",
    "\n",
    "    Params:\n",
    "      partial_text: text buffer for storing previosly generated text\n",
    "      new_text: text update for the current step\n",
    "    Returns:\n",
    "      updated text string\n",
    "\n",
    "    \"\"\"\n",
    "    partial_text += new_text\n",
    "    return partial_text\n",
    "\n",
    "\n",
    "text_processor = model_configuration.get(\n",
    "    \"partial_text_processor\", default_partial_text_processor\n",
    ")\n",
    "\n",
    "\n",
    "def convert_history_to_token(history: List[Tuple[str, str]], roles=None):\n",
    "    \"\"\"\n",
    "    function for conversion history stored as list pairs of user and assistant messages to tokens according to model expected conversation template\n",
    "    Params:\n",
    "      history: dialogue history\n",
    "    Returns:\n",
    "      history in token format\n",
    "    \"\"\"\n",
    "    if roles is None:\n",
    "        text = start_message + \"\".join(\n",
    "            [\n",
    "                \"\".join(\n",
    "                    [\n",
    "                        history_template.format(\n",
    "                            num=round, user=item[0], assistant=item[1]\n",
    "                        )\n",
    "                    ]\n",
    "                )\n",
    "                for round, item in enumerate(history[:-1])\n",
    "            ]\n",
    "        )\n",
    "        text += \"\".join(\n",
    "            [\n",
    "                \"\".join(\n",
    "                    [\n",
    "                        current_message_template.format(\n",
    "                            num=len(history) + 1,\n",
    "                            user=history[-1][0],\n",
    "                            assistant=history[-1][1],\n",
    "                        )\n",
    "                    ]\n",
    "                )\n",
    "            ]\n",
    "        )\n",
    "        input_token = tok(text, return_tensors=\"pt\", **tokenizer_kwargs).input_ids\n",
    "    else:\n",
    "        input_ids = []\n",
    "        input_ids.extend(tok.build_single_message(roles[0], \"\", start_message))\n",
    "        for old_query, response in history[:-1]:\n",
    "            input_ids.extend(tok.build_single_message(roles[1], \"\", old_query))\n",
    "            input_ids.extend(tok.build_single_message(roles[2], \"\", response))\n",
    "        input_ids.extend(tok.build_single_message(roles[1], \"\", history[-1][0]))\n",
    "        input_ids.extend([tok.get_command(f\"<|{roles[2]}|>\")])\n",
    "        input_token = tok.batch_encode_plus(\n",
    "            [input_ids], return_tensors=\"pt\", is_split_into_words=True\n",
    "        ).input_ids\n",
    "    return input_token\n",
    "\n",
    "\n",
    "def user(message, history):\n",
    "    \"\"\"\n",
    "    callback function for updating user messages in interface on submit button click\n",
    "\n",
    "    Params:\n",
    "      message: current message\n",
    "      history: conversation history\n",
    "    Returns:\n",
    "      None\n",
    "    \"\"\"\n",
    "    # Append the user's message to the conversation history\n",
    "    return \"\", history + [[message, \"\"]]\n",
    "\n",
    "\n",
    "def bot(history, temperature, top_p, top_k, repetition_penalty, conversation_id):\n",
    "    \"\"\"\n",
    "    callback function for running chatbot on submit button click\n",
    "\n",
    "    Params:\n",
    "      history: conversation history\n",
    "      temperature:  parameter for control the level of creativity in AI-generated text.\n",
    "                    By adjusting the `temperature`, you can influence the AI model's probability distribution, making the text more focused or diverse.\n",
    "      top_p: parameter for control the range of tokens considered by the AI model based on their cumulative probability.\n",
    "      top_k: parameter for control the range of tokens considered by the AI model based on their cumulative probability, selecting number of tokens with highest probability.\n",
    "      repetition_penalty: parameter for penalizing tokens based on how frequently they occur in the text.\n",
    "      conversation_id: unique conversation identifier.\n",
    "\n",
    "    \"\"\"\n",
    "\n",
    "    # Construct the input message string for the model by concatenating the current system message and conversation history\n",
    "    # Tokenize the messages string\n",
    "    input_ids = convert_history_to_token(history, roles)\n",
    "    if input_ids.shape[1] > 2000:\n",
    "        history = [history[-1]]\n",
    "        input_ids = convert_history_to_token(history, roles)\n",
    "    streamer = TextIteratorStreamer(\n",
    "        tok, timeout=30.0, skip_prompt=True, skip_special_tokens=True\n",
    "    )\n",
    "    generate_kwargs = dict(\n",
    "        input_ids=input_ids,\n",
    "        max_new_tokens=max_new_tokens,\n",
    "        temperature=temperature,\n",
    "        do_sample=temperature > 0.0,\n",
    "        top_p=top_p,\n",
    "        top_k=top_k,\n",
    "        repetition_penalty=repetition_penalty,\n",
    "        streamer=streamer,\n",
    "    )\n",
    "    if stop_tokens is not None:\n",
    "        generate_kwargs[\"stopping_criteria\"] = StoppingCriteriaList(stop_tokens)\n",
    "\n",
    "    stream_complete = Event()\n",
    "\n",
    "    def generate_and_signal_complete():\n",
    "        \"\"\"\n",
    "        genration function for single thread\n",
    "        \"\"\"\n",
    "        global start_time\n",
    "        ov_model.generate(**generate_kwargs)\n",
    "        stream_complete.set()\n",
    "\n",
    "    t1 = Thread(target=generate_and_signal_complete)\n",
    "    t1.start()\n",
    "\n",
    "    # Initialize an empty string to store the generated text\n",
    "    partial_text = \"\"\n",
    "    for new_text in streamer:\n",
    "        partial_text = text_processor(partial_text, new_text)\n",
    "        history[-1][1] = partial_text\n",
    "        yield history\n",
    "\n",
    "\n",
    "def get_uuid():\n",
    "    \"\"\"\n",
    "    universal unique identifier for thread\n",
    "    \"\"\"\n",
    "    return str(uuid4())\n",
    "\n",
    "\n",
    "with gr.Blocks(\n",
    "    theme=gr.themes.Soft(),\n",
    "    css=\".disclaimer {font-variant-caps: all-small-caps;}\",\n",
    ") as demo:\n",
    "    conversation_id = gr.State(get_uuid)\n",
    "    gr.Markdown(f\"\"\"<h1><center>OpenVINO {model_id.value} Chatbot</center></h1>\"\"\")\n",
    "    chatbot = gr.Chatbot(height=500)\n",
    "    with gr.Row():\n",
    "        with gr.Column():\n",
    "            msg = gr.Textbox(\n",
    "                label=\"Chat Message Box\",\n",
    "                placeholder=\"Chat Message Box\",\n",
    "                show_label=False,\n",
    "                container=False,\n",
    "            )\n",
    "        with gr.Column():\n",
    "            with gr.Row():\n",
    "                submit = gr.Button(\"Submit\")\n",
    "                stop = gr.Button(\"Stop\")\n",
    "                clear = gr.Button(\"Clear\")\n",
    "    with gr.Row():\n",
    "        with gr.Accordion(\"Advanced Options:\", open=False):\n",
    "            with gr.Row():\n",
    "                with gr.Column():\n",
    "                    with gr.Row():\n",
    "                        temperature = gr.Slider(\n",
    "                            label=\"Temperature\",\n",
    "                            value=0.1,\n",
    "                            minimum=0.0,\n",
    "                            maximum=1.0,\n",
    "                            step=0.1,\n",
    "                            interactive=True,\n",
    "                            info=\"Higher values produce more diverse outputs\",\n",
    "                        )\n",
    "                with gr.Column():\n",
    "                    with gr.Row():\n",
    "                        top_p = gr.Slider(\n",
    "                            label=\"Top-p (nucleus sampling)\",\n",
    "                            value=1.0,\n",
    "                            minimum=0.0,\n",
    "                            maximum=1,\n",
    "                            step=0.01,\n",
    "                            interactive=True,\n",
    "                            info=(\n",
    "                                \"Sample from the smallest possible set of tokens whose cumulative probability \"\n",
    "                                \"exceeds top_p. Set to 1 to disable and sample from all tokens.\"\n",
    "                            ),\n",
    "                        )\n",
    "                with gr.Column():\n",
    "                    with gr.Row():\n",
    "                        top_k = gr.Slider(\n",
    "                            label=\"Top-k\",\n",
    "                            value=50,\n",
    "                            minimum=0.0,\n",
    "                            maximum=200,\n",
    "                            step=1,\n",
    "                            interactive=True,\n",
    "                            info=\"Sample from a shortlist of top-k tokens — 0 to disable and sample from all tokens.\",\n",
    "                        )\n",
    "                with gr.Column():\n",
    "                    with gr.Row():\n",
    "                        repetition_penalty = gr.Slider(\n",
    "                            label=\"Repetition Penalty\",\n",
    "                            value=1.1,\n",
    "                            minimum=1.0,\n",
    "                            maximum=2.0,\n",
    "                            step=0.1,\n",
    "                            interactive=True,\n",
    "                            info=\"Penalize repetition — 1.0 to disable.\",\n",
    "                        )\n",
    "    gr.Examples(\n",
    "        examples, inputs=msg, label=\"Click on any example and press the 'Submit' button\"\n",
    "    )\n",
    "\n",
    "    submit_event = msg.submit(\n",
    "        fn=user,\n",
    "        inputs=[msg, chatbot],\n",
    "        outputs=[msg, chatbot],\n",
    "        queue=False,\n",
    "    ).then(\n",
    "        fn=bot,\n",
    "        inputs=[\n",
    "            chatbot,\n",
    "            temperature,\n",
    "            top_p,\n",
    "            top_k,\n",
    "            repetition_penalty,\n",
    "            conversation_id,\n",
    "        ],\n",
    "        outputs=chatbot,\n",
    "        queue=True,\n",
    "    )\n",
    "    submit_click_event = submit.click(\n",
    "        fn=user,\n",
    "        inputs=[msg, chatbot],\n",
    "        outputs=[msg, chatbot],\n",
    "        queue=False,\n",
    "    ).then(\n",
    "        fn=bot,\n",
    "        inputs=[\n",
    "            chatbot,\n",
    "            temperature,\n",
    "            top_p,\n",
    "            top_k,\n",
    "            repetition_penalty,\n",
    "            conversation_id,\n",
    "        ],\n",
    "        outputs=chatbot,\n",
    "        queue=True,\n",
    "    )\n",
    "    stop.click(\n",
    "        fn=None,\n",
    "        inputs=None,\n",
    "        outputs=None,\n",
    "        cancels=[submit_event, submit_click_event],\n",
    "        queue=False,\n",
    "    )\n",
    "    clear.click(lambda: None, None, chatbot, queue=False)\n",
    "\n",
    "demo.queue(max_size=2)\n",
    "# if you are launching remotely, specify server_name and server_port\n",
    "#  demo.launch(server_name='your server name', server_port='server port in int')\n",
    "# if you have any issue to launch on your platform, you can pass share=True to launch method:\n",
    "# demo.launch(share=True)\n",
    "# it creates a publicly shareable link for the interface. Read more in the docs: https://gradio.app/docs/\n",
    "demo.launch()"
   ]
  },
  {
   "cell_type": "code",
   "execution_count": 30,
   "id": "7b837f9e-4152-4a5c-880a-ed874aa64a74",
   "metadata": {},
   "outputs": [
    {
     "name": "stdout",
     "output_type": "stream",
     "text": [
      "Closing server running on port: 4764\n"
     ]
    }
   ],
   "source": [
    "# please run this cell for stopping gradio interface\n",
    "demo.close()"
   ]
  },
  {
   "cell_type": "code",
   "execution_count": null,
   "id": "bc9a7c4a-cd27-4f22-ab2b-208ad3859b31",
   "metadata": {},
   "outputs": [],
   "source": []
  },
  {
   "cell_type": "code",
   "execution_count": null,
   "id": "f4db6ac5-c7bf-4103-be40-05190a888b8c",
   "metadata": {},
   "outputs": [],
   "source": []
  }
 ],
 "metadata": {
  "kernelspec": {
   "display_name": "Python 3 (ipykernel)",
   "language": "python",
   "name": "python3"
  },
  "language_info": {
   "codemirror_mode": {
    "name": "ipython",
    "version": 3
   },
   "file_extension": ".py",
   "mimetype": "text/x-python",
   "name": "python",
   "nbconvert_exporter": "python",
   "pygments_lexer": "ipython3",
   "version": "3.8.10"
  },
  "widgets": {
   "application/vnd.jupyter.widget-state+json": {
    "state": {},
    "version_major": 2,
    "version_minor": 0
   }
  }
 },
 "nbformat": 4,
 "nbformat_minor": 5
}<|MERGE_RESOLUTION|>--- conflicted
+++ resolved
@@ -57,13 +57,8 @@
    "source": [
     "%pip uninstall -q -y openvino-dev openvino openvino-nightly\n",
     "%pip install -q --extra-index-url https://download.pytorch.org/whl/cpu\\\n",
-<<<<<<< HEAD
     "\"git+https://github.com/huggingface/optimum-intel.git@478ad6985647fd581712aafc0f948da56dbf0f94\"\\\n",
-    "\"nncf>=2.7\"\\\n",
-=======
-    "\"git+https://github.com/huggingface/optimum-intel.git\"\\\n",
     "\"git+https://github.com/openvinotoolkit/nncf@release_v280\"\\\n",
->>>>>>> 7d740cad
     "\"openvino-nightly\"\\\n",
     "\"gradio\"\\\n",
     "\"onnx\" \"einops\" \"transformers_stream_generator\" \"tiktoken\" \"transformers>=4.34.0\""
@@ -134,11 +129,7 @@
     {
      "data": {
       "application/vnd.jupyter.widget-view+json": {
-<<<<<<< HEAD
-       "model_id": "f167ed0bf6b34da38b665d880f16f699",
-=======
        "model_id": "5abc666122d747f7a8351e32e1a40f2e",
->>>>>>> 7d740cad
        "version_major": 2,
        "version_minor": 0
       },
@@ -217,34 +208,10 @@
   },
   {
    "cell_type": "code",
-<<<<<<< HEAD
-   "execution_count": 1,
-   "id": "8cd910c2",
-   "metadata": {},
-   "outputs": [
-    {
-     "name": "stdout",
-     "output_type": "stream",
-     "text": [
-      "INFO:nncf:NNCF initialized successfully. Supported frameworks detected: torch, onnx, openvino\n"
-     ]
-    },
-    {
-     "name": "stderr",
-     "output_type": "stream",
-     "text": [
-      "/home/ea/work/genai_env/lib/python3.8/site-packages/torch/cuda/__init__.py:138: UserWarning: CUDA initialization: The NVIDIA driver on your system is too old (found version 11080). Please update your GPU driver by downloading and installing a new version from the URL: http://www.nvidia.com/Download/index.aspx Alternatively, go to: https://pytorch.org to install a PyTorch version that has been compiled with your version of the CUDA driver. (Triggered internally at ../c10/cuda/CUDAFunctions.cpp:108.)\n",
-      "  return torch._C._cuda_getDeviceCount() > 0\n",
-      "No CUDA runtime is found, using CUDA_HOME='/usr/local/cuda'\n"
-     ]
-    }
-   ],
-=======
    "execution_count": 17,
    "id": "8cd910c2",
    "metadata": {},
    "outputs": [],
->>>>>>> 7d740cad
    "source": [
     "from transformers import AutoModelForCausalLM, AutoConfig\n",
     "from optimum.intel import OVQuantizer\n",
@@ -290,11 +257,7 @@
   },
   {
    "cell_type": "code",
-<<<<<<< HEAD
-   "execution_count": null,
-=======
    "execution_count": 18,
->>>>>>> 7d740cad
    "id": "91eb2ccf",
    "metadata": {
     "collapsed": false,
@@ -302,9 +265,6 @@
      "outputs_hidden": false
     }
    },
-<<<<<<< HEAD
-   "outputs": [],
-=======
    "outputs": [
     {
      "data": {
@@ -349,7 +309,6 @@
      "output_type": "display_data"
     }
    ],
->>>>>>> 7d740cad
    "source": [
     "from IPython.display import display\n",
     "\n",
@@ -384,11 +343,7 @@
   },
   {
    "cell_type": "code",
-<<<<<<< HEAD
-   "execution_count": null,
-=======
    "execution_count": 19,
->>>>>>> 7d740cad
    "id": "c4ef9112",
    "metadata": {
     "collapsed": false,
@@ -572,30 +527,15 @@
   },
   {
    "cell_type": "code",
-<<<<<<< HEAD
-   "execution_count": 5,
-=======
    "execution_count": 20,
->>>>>>> 7d740cad
    "id": "281f1d07-998e-4e13-ba95-0264564ede82",
    "metadata": {},
    "outputs": [
     {
-<<<<<<< HEAD
-     "ename": "NameError",
-     "evalue": "name 'fp16_model_dir' is not defined",
-     "output_type": "error",
-     "traceback": [
-      "\u001b[0;31m---------------------------------------------------------------------------\u001b[0m",
-      "\u001b[0;31mNameError\u001b[0m                                 Traceback (most recent call last)",
-      "Cell \u001b[0;32mIn[5], line 1\u001b[0m\n\u001b[0;32m----> 1\u001b[0m fp16_weights \u001b[38;5;241m=\u001b[39m \u001b[43mfp16_model_dir\u001b[49m \u001b[38;5;241m/\u001b[39m \u001b[38;5;124m\"\u001b[39m\u001b[38;5;124mopenvino_model.bin\u001b[39m\u001b[38;5;124m\"\u001b[39m\n\u001b[1;32m      2\u001b[0m int8_weights \u001b[38;5;241m=\u001b[39m int8_model_dir \u001b[38;5;241m/\u001b[39m \u001b[38;5;124m\"\u001b[39m\u001b[38;5;124mopenvino_model.bin\u001b[39m\u001b[38;5;124m\"\u001b[39m\n\u001b[1;32m      3\u001b[0m int4_weights \u001b[38;5;241m=\u001b[39m int4_model_dir \u001b[38;5;241m/\u001b[39m \u001b[38;5;124m\"\u001b[39m\u001b[38;5;124mopenvino_model.bin\u001b[39m\u001b[38;5;124m\"\u001b[39m\n",
-      "\u001b[0;31mNameError\u001b[0m: name 'fp16_model_dir' is not defined"
-=======
      "name": "stdout",
      "output_type": "stream",
      "text": [
       "Size of model with INT4 compressed weights is 696.99 MB\n"
->>>>>>> 7d740cad
      ]
     }
    ],
