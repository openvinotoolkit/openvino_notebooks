--- conflicted
+++ resolved
@@ -72,13 +72,8 @@
    "source": [
     "%pip uninstall -q -y openvino-dev openvino openvino-nightly\n",
     "%pip install -q --extra-index-url https://download.pytorch.org/whl/cpu\\\n",
-<<<<<<< HEAD
     "\"git+https://github.com/huggingface/optimum-intel.git@478ad6985647fd581712aafc0f948da56dbf0f94\"\\\n",
-    "\"nncf>=2.7\"\\\n",
-=======
-    "\"git+https://github.com/huggingface/optimum-intel.git\"\\\n",
     "\"git+https://github.com/openvinotoolkit/nncf@release_v280\"\\\n",
->>>>>>> 7d740cad
     "\"openvino-nightly\"\\\n",
     "\"gradio\"\\\n",
     "\"onnx\" \"chromadb\" \"sentence_transformers\" \"langchain\" \"langchainhub\" \"transformers>=4.34.0\" \"unstructured\" \"scikit-learn\" \"python-docx\""
