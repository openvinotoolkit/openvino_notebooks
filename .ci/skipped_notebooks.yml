--- conflicted
+++ resolved
@@ -541,14 +541,11 @@
         - ubuntu-20.04
         - ubuntu-22.04
         - windows-2019
-<<<<<<< HEAD
 - notebook: notebooks/triposr-3d-reconstruction/triposr-3d-reconstruction.ipynb
   skips:
     - python:
       - '3.8'
-=======
 - notebook: notebooks/llm-agent-react/llm-agent-rag-llamaindex.ipynb
   skips:
     - python:
-        - '3.8'
->>>>>>> 36c27be7
+        - '3.8'