- notebook: notebooks/speech-recognition-quantization/speech-recognition-quantization-wav2vec2.ipynb
  skips:
    - os:
        - macos-12
        - ubuntu-20.04
        - ubuntu-22.04
        - windows-2019
- notebook: notebooks/gpu-device/gpu-device.ipynb
  skips:
    - os:
        - macos-12
        - ubuntu-20.04
        - ubuntu-22.04
        - windows-2019
- notebook: notebooks/pytorch-post-training-quantization-nncf/pytorch-post-training-quantization-nncf.ipynb
  skips:
    - os:
        - ubuntu-20.04
        - ubuntu-22.04
- notebook: notebooks/model-server/model-server.ipynb
  skips:
    - os:
        - macos-12
        - ubuntu-20.04
        - ubuntu-22.04
        - windows-2019
- notebook: notebooks/quantizing-model-with-accuracy-control/speech-recognition-quantization-wav2vec2.ipynb
  skips:
    - os:
        - macos-12
        - ubuntu-20.04
        - ubuntu-22.04
        - windows-2019
- notebook: notebooks/quantizing-model-with-accuracy-control/yolov8-quantization-with-accuracy-control.ipynb
  skips:
    - os:
        - macos-12
        - ubuntu-20.04
        - ubuntu-22.04
        - windows-2019
- notebook: notebooks/big-transfer-quantization/tensorflow-bit-image-classification-nncf-quantization.ipynb
  skips:
    - os:
        - macos-12
        - ubuntu-20.04
        - ubuntu-22.04
        - windows-2019
- notebook: notebooks/grammar-correction/grammar-correction.ipynb
  skips:
    - os:
        - ubuntu-20.04
        - ubuntu-22.04
- notebook: notebooks/cross-lingual-books-alignment/cross-lingual-books-alignment.ipynb
  skips:
    - os:
        - macos-12
        - ubuntu-20.04
        - ubuntu-22.04
        - windows-2019
- notebook: notebooks/stable-diffusion-text-to-image/stable-diffusion-text-to-image.ipynb
  skips:
    - os:
        - macos-12
        - ubuntu-20.04
        - ubuntu-22.04
        - windows-2019
- notebook: notebooks/clip-zero-shot-image-classification/clip-zero-shot-classification.ipynb
  skips:
    - os:
        - macos-12
        - ubuntu-20.04
        - ubuntu-22.04
        - windows-2019
- notebook: notebooks/instruct-pix2pix-image-editing/instruct-pix2pix-image-editing.ipynb
  skips:
    - os:
        - macos-12
        - ubuntu-20.04
        - ubuntu-22.04
        - windows-2019
- notebook: notebooks/blip-visual-language-processing/blip-visual-language-processing.ipynb
  skips:
    - os:
        - macos-12
        - ubuntu-20.04
        - ubuntu-22.04
        - windows-2019
- notebook: notebooks/encodec-audio-compression/encodec-audio-compression.ipynb
  skips:
    - os:
        - macos-12
        - ubuntu-20.04
        - ubuntu-22.04
        - windows-2019
- notebook: notebooks/controlnet-stable-diffusion/controlnet-stable-diffusion.ipynb
  skips:
    - os:
        - macos-12
        - ubuntu-20.04
        - ubuntu-22.04
        - windows-2019
- notebook: notebooks/stable-diffusion-v2/stable-diffusion-v2-optimum-demo.ipynb
  skips:
    - os:
        - macos-12
        - ubuntu-20.04
        - ubuntu-22.04
        - windows-2019
- notebook: notebooks/stable-diffusion-v2/stable-diffusion-v2-infinite-zoom.ipynb
  skips:
    - os:
        - macos-12
        - ubuntu-20.04
        - ubuntu-22.04
        - windows-2019
- notebook: notebooks/stable-diffusion-v2/stable-diffusion-v2-text-to-image-demo.ipynb
  skips:
    - os:
        - macos-12
        - ubuntu-20.04
        - ubuntu-22.04
        - windows-2019
- notebook: notebooks/stable-diffusion-v2/stable-diffusion-v2-text-to-image.ipynb
  skips:
    - os:
        - macos-12
        - ubuntu-20.04
        - ubuntu-22.04
        - windows-2019
- notebook: notebooks/segment-anything/segment-anything.ipynb
  skips:
    - os:
        - macos-12
        - ubuntu-20.04
        - ubuntu-22.04
        - windows-2019
- notebook: notebooks/image-bind/image-bind.ipynb
  skips:
    - os:
        - macos-12
        - ubuntu-20.04
        - ubuntu-22.04
        - windows-2019
- notebook: notebooks/dolly-2-instruction-following/dolly-2-instruction-following.ipynb
  skips:
    - os:
        - macos-12
        - ubuntu-20.04
        - ubuntu-22.04
        - windows-2019
- notebook: notebooks/riffusion-text-to-music/riffusion-text-to-music.ipynb
  skips:
    - os:
        - macos-12
        - ubuntu-20.04
        - ubuntu-22.04
        - windows-2019
- notebook: notebooks/freevc-voice-conversion/freevc-voice-conversion.ipynb
  skips:
    - os:
        - macos-12
        - ubuntu-20.04
        - ubuntu-22.04
        - windows-2019
- notebook: notebooks/stable-diffusion-xl/stable-diffusion-xl.ipynb
  skips:
    - os:
        - macos-12
        - ubuntu-20.04
        - ubuntu-22.04
        - windows-2019
- notebook: notebooks/stable-diffusion-xl/segmind-vegart.ipynb
  skips:
    - os:
        - macos-12
        - ubuntu-20.04
        - ubuntu-22.04
        - windows-2019
- notebook: notebooks/oneformer-segmentation/oneformer-segmentation.ipynb
  skips:
    - os:
        - macos-12
        - ubuntu-20.04
        - ubuntu-22.04
        - windows-2019
- notebook: notebooks/music-generation/music-generation.ipynb
  skips:
    - os:
        - macos-12
        - ubuntu-20.04
        - ubuntu-22.04
        - windows-2019
- notebook: notebooks/tiny-sd-image-generation/tiny-sd-image-generation.ipynb
  skips:
    - os:
        - macos-12
        - ubuntu-20.04
        - ubuntu-22.04
        - windows-2019
- notebook: notebooks/zeroscope-text2video/zeroscope-text2video.ipynb
  skips:
    - os:
        - macos-12
        - ubuntu-20.04
        - ubuntu-22.04
        - windows-2019
- notebook: notebooks/mms-massively-multilingual-speech/mms-massively-multilingual-speech.ipynb
  skips:
    - os:
        - macos-12
        - ubuntu-20.04
        - ubuntu-22.04
        - windows-2019
- notebook: notebooks/bark-text-to-audio/bark-text-to-audio.ipynb
  skips:
    - os:
        - macos-12
        - ubuntu-20.04
        - ubuntu-22.04
        - windows-2019
- notebook: notebooks/llava-multimodal-chatbot/videollava-multimodal-chatbot.ipynb
  skips:
    - os:
        - macos-12
        - ubuntu-20.04
        - ubuntu-22.04
        - windows-2019
- notebook: notebooks/llava-multimodal-chatbot/llava-multimodal-chatbot.ipynb
  skips:
    - os:
        - macos-12
        - ubuntu-20.04
        - ubuntu-22.04
        - windows-2019
- notebook: notebooks/pix2struct-docvqa/pix2struct-docvqa.ipynb
  skips:
    - os:
        - macos-12
        - ubuntu-20.04
        - ubuntu-22.04
        - windows-2019
- notebook: notebooks/fast-segment-anything/fast-segment-anything.ipynb
  skips:
    - os:
        - macos-12
        - ubuntu-20.04
        - ubuntu-22.04
        - windows-2019
- notebook: notebooks/softvc-voice-conversion/softvc-voice-conversion.ipynb
  skips:
    - os:
        - macos-12
        - ubuntu-20.04
        - ubuntu-22.04
        - windows-2019
- notebook: notebooks/latent-consistency-models-image-generation/latent-consistency-models-image-generation.ipynb
  skips:
    - os:
        - macos-12
        - ubuntu-20.04
        - ubuntu-22.04
        - windows-2019
- notebook: notebooks/latent-consistency-models-image-generation/lcm-lora-controlnet.ipynb
  skips:
    - os:
        - macos-12
        - ubuntu-20.04
        - ubuntu-22.04
        - windows-2019
- notebook: notebooks/latent-consistency-models-image-generation/latent-consistency-models-optimum-demo.ipynb
  skips:
    - os:
        - macos-12
        - ubuntu-20.04
        - ubuntu-22.04
        - windows-2019
- notebook: notebooks/qrcode-monster/qrcode-monster.ipynb
  skips:
    - os:
        - macos-12
        - ubuntu-20.04
        - ubuntu-22.04
        - windows-2019
- notebook: notebooks/wuerstchen-image-generation/wuerstchen-image-generation.ipynb
  skips:
    - os:
        - macos-12
        - ubuntu-20.04
        - ubuntu-22.04
        - windows-2019
- notebook: notebooks/speculative-sampling/speculative-sampling.ipynb
  skips:
    - os:
        - macos-12
        - ubuntu-20.04
        - ubuntu-22.04
        - windows-2019
- notebook: notebooks/distil-whisper-asr/distil-whisper-asr.ipynb
  skips:
    - os:
        - macos-12
        - ubuntu-20.04
        - ubuntu-22.04
        - windows-2019
- notebook: notebooks/film-slowmo/film-slowmo.ipynb
  skips:
    - os:
        - macos-12
        - ubuntu-20.04
        - ubuntu-22.04
        - windows-2019
- notebook: notebooks/sound-generation-audioldm2/sound-generation-audioldm2.ipynb
  skips:
    - os:
        - macos-12
        - ubuntu-20.04
        - ubuntu-22.04
        - windows-2019
- notebook: notebooks/sdxl-turbo/sdxl-turbo.ipynb
  skips:
    - os:
        - macos-12
        - ubuntu-20.04
        - ubuntu-22.04
        - windows-2019
- notebook: notebooks/paint-by-example/paint-by-example.ipynb
  skips:
    - os:
        - macos-12
        - ubuntu-20.04
        - ubuntu-22.04
        - windows-2019
- notebook: notebooks/llm-question-answering/llm-question-answering.ipynb
  skips:
    - os:
        - macos-12
        - ubuntu-20.04
        - ubuntu-22.04
        - windows-2019
- notebook: notebooks/stable-diffusion-torchdynamo-backend/stable-diffusion-torchdynamo-backend.ipynb
  skips:
    - os:
        - macos-12
        - ubuntu-20.04
        - ubuntu-22.04
        - windows-2019
- notebook: notebooks/stable-diffusion-ip-adapter/stable-diffusion-ip-adapter.ipynb
  skips:
    - os:
        - macos-12
        - ubuntu-20.04
        - ubuntu-22.04
        - windows-2019
- notebook: notebooks/stable-diffusion-keras-cv/stable-diffusion-keras-cv.ipynb
  skips:
    - os:
        - macos-12
        - ubuntu-20.04
        - ubuntu-22.04
        - windows-2019
    - python:
        - '3.8'
- notebook: notebooks/kosmos2-multimodal-large-language-model/kosmos2-multimodal-large-language-model.ipynb
  skips:
    - os:
        - macos-12
        - ubuntu-20.04
        - ubuntu-22.04
        - windows-2019
- notebook: notebooks/photo-maker/photo-maker.ipynb
  skips:
    - os:
        - macos-12
        - ubuntu-20.04
        - ubuntu-22.04
        - windows-2019
- notebook: notebooks/openvoice/openvoice.ipynb
  skips:
    - os:
        - macos-12
        - ubuntu-20.04
        - ubuntu-22.04
        - windows-2019
- notebook: notebooks/instant-id/instant-id.ipynb
  skips:
    - os:
        - macos-12
        - ubuntu-20.04
        - ubuntu-22.04
        - windows-2019
- notebook: notebooks/animate-anyone/animate-anyone.ipynb
  skips:
    - os:
        - macos-12
        - ubuntu-20.04
        - ubuntu-22.04
        - windows-2019
- notebook: notebooks/llava-next-multimodal-chatbot/llava-next-multimodal-chatbot.ipynb
  skips:
    - os:
        - macos-12
        - ubuntu-20.04
        - ubuntu-22.04
        - windows-2019
- notebook: notebooks/llm-rag-langchain/llm-rag-langchain.ipynb
  skips:
    - os:
        - macos-12
        - ubuntu-20.04
        - ubuntu-22.04
        - windows-2019
- notebook: notebooks/stable-video-diffusion/stable-video-diffusion.ipynb
  skips:
    - os:
        - macos-12
        - ubuntu-20.04
        - ubuntu-22.04
        - windows-2019
- notebook: notebooks/stable-cascade-image-generation/stable-cascade-image-generation.ipynb
  skips:
    - os:
        - macos-12
        - ubuntu-20.04
        - ubuntu-22.04
        - windows-2019
- notebook: notebooks/dynamicrafter-animating-images/dynamicrafter-animating-images.ipynb
  skips:
    - os:
        - macos-12
        - ubuntu-20.04
        - ubuntu-22.04
        - windows-2019
- notebook: notebooks/yolov10-optimization/yolov10-optimization.ipynb
  skips:
    - os:
        - macos-12
        - ubuntu-20.04
        - ubuntu-22.04
        - windows-2019
- notebook: notebooks/whisper-subtitles-generation/whisper-subtitles-generation.ipynb
  skips:
    - os:
        - macos-12
        - ubuntu-20.04
        - ubuntu-22.04
        - windows-2019
- notebook: notebooks/hunyuan-dit-image-generation/hunyuan-dit-image-generation.ipynb
  skips:
    - os:
        - macos-12
        - ubuntu-20.04
        - ubuntu-22.04
        - windows-2019
- notebook: notebooks/llm-rag-llamaindex/llm-rag-llamaindex.ipynb
  skips:
    - os:
        - macos-12
        - ubuntu-20.04
        - ubuntu-22.04
        - windows-2019
- notebook: notebooks/pixart/pixart.ipynb
  skips:
    - os:
        - macos-12
        - ubuntu-20.04
        - ubuntu-22.04
        - windows-2019
- notebook: notebooks/openvino-tokenizers/openvino-tokenizers.ipynb
  skips:
    - os:
        - macos-12
    - device:
        - gpu
- notebook: notebooks/mobilevlm-language-assistant/mobilevlm-language-assistant.ipynb
  skips:
    - os:
        - macos-12
- notebook: notebooks/grounded-segment-anything/grounded-segment-anything.ipynb
  skips:
    - os:
        - macos-12
- notebook: notebooks/triposr-3d-reconstruction/triposr-3d-reconstruction.ipynb
  skips:
    - os:
        - macos-12
- notebook: notebooks/nano-llava-multimodal-chatbot/nano-llava-multimodal-chatbot.ipynb
  skips:
    - os:
        - macos-12
- notebook: notebooks/text-prediction/text-prediction.ipynb
  skips:
    - os:
        - windows-2019
- notebook: notebooks/surya-line-level-text-detection/surya-line-level-text-detection.ipynb
  skips:
    - python:
        - '3.8'
- notebook: notebooks/speechbrain-emotion-recognition/speechbrain-emotion-recognition.ipynb
  skips:
    - python:
        - '3.8'
- notebook: notebooks/s3d-mil-nce-text-to-video-retrieval/s3d-mil-nce-text-to-video-retrieval.ipynb
  skips:
    - device:
        - gpu
- notebook: notebooks/hello-npu/hello-npu.ipynb
  skips:
    - device:
        - cpu
        - gpu
- notebook: notebooks/gpu-device/gpu-device.ipynb
  skips:
    - device:
        - cpu
- notebook: notebooks/explainable-ai-1-basic/explainable-ai-1-basic.ipynb
  skips:
    - python:
        - '3.8'
        - '3.9'
- notebook: notebooks/explainable-ai-2-deep-dive/explainable-ai-2-deep-dive.ipynb
  skips:
    - python:
        - '3.8'
        - '3.9'
- notebook: notebooks/explainable-ai-3-map-interpretation/explainable-ai-3-map-interpretation.ipynb
  skips:
    - python:
        - '3.8'
        - '3.9'
- notebook: notebooks/minicpm-v-multimodal-chatbot/minicpm-v-multimodal-chatbot.ipynb
  skips:
    - os:
        - macos-12
        - ubuntu-20.04
        - ubuntu-22.04
        - windows-2019
- notebook: notebooks/stable-audio/stable-audio.ipynb
  skips:
    - python:
        - '3.8'
    - os:
        - macos-12
        - ubuntu-20.04
        - ubuntu-22.04
        - windows-2019
- notebook: notebooks/triposr-3d-reconstruction/triposr-3d-reconstruction.ipynb
  skips:
    - python:
      - '3.8'
- notebook: notebooks/llm-agent-react/llm-agent-rag-llamaindex.ipynb
  skips:
    - python:
        - '3.8'
    - os:
      - macos-12
- notebook: notebooks/phi-3-vision/phi-3-vision.ipynb
  skips:
      - os:
        - macos-12
        - ubuntu-20.04
        - ubuntu-22.04
        - windows-2019
- notebook: notebooks/internvl2/internvl2.ipynb
  skips:
    - os:
        - macos-12
        - ubuntu-20.04
        - ubuntu-22.04
        - windows-2019
- notebook: notebooks/qwen2-vl/qwen2-vl.ipynb
  skips:
    - os:
        - macos-12
        - ubuntu-20.04
        - ubuntu-22.04
        - windows-2019
- notebook: notebooks/qwen2-audio/qwen2-audio.ipynb
  skips:
    - os:
        - macos-12
        - ubuntu-20.04
        - ubuntu-22.04
        - windows-2019
- notebook: notebooks/stable-fast-3d/stable-fast-3d.ipynb
  skips:
    - python:
      - '3.8'
    - os:
        - macos-12
<<<<<<< HEAD
- notebook: notebooks/mllama-3.2/mllama-3.2.ipynb
  skips:
    - os:
        - macos-12
        - ubuntu-20.04
        - ubuntu-22.04
=======
- notebook: notebooks/llm-agent-react/llm-agent-react-langchain.ipynb
  skips:
    - python:
      - '3.8'
- notebook: notebooks/segment-anything/segment-anything-2-image.ipynb
  skips:
    - python:
        - '3.8'
        - '3.9'
    - os:
        - macos-12
        - windows-2019
- notebook: notebooks/segment-anything/segment-anything-2-video.ipynb
  skips:
    - python:
        - '3.8'
        - '3.9'
    - os:
        - macos-12
>>>>>>> 4896dbb9
        - windows-2019<|MERGE_RESOLUTION|>--- conflicted
+++ resolved
@@ -587,14 +587,13 @@
       - '3.8'
     - os:
         - macos-12
-<<<<<<< HEAD
 - notebook: notebooks/mllama-3.2/mllama-3.2.ipynb
   skips:
     - os:
         - macos-12
         - ubuntu-20.04
         - ubuntu-22.04
-=======
+        - windows-2019
 - notebook: notebooks/llm-agent-react/llm-agent-react-langchain.ipynb
   skips:
     - python:
@@ -614,5 +613,4 @@
         - '3.9'
     - os:
         - macos-12
->>>>>>> 4896dbb9
         - windows-2019