- notebook: notebooks/speech-recognition-quantization/speech-recognition-quantization-wav2vec2.ipynb
  skips:
    - os:
        - macos-12
        - ubuntu-20.04
        - ubuntu-22.04
        - windows-2019
- notebook: notebooks/gpu-device/gpu-device.ipynb
  skips:
    - os:
        - macos-12
        - ubuntu-20.04
        - ubuntu-22.04
        - windows-2019
- notebook: notebooks/pytorch-post-training-quantization-nncf/pytorch-post-training-quantization-nncf.ipynb
  skips:
    - os:
        - ubuntu-20.04
        - ubuntu-22.04
- notebook: notebooks/model-server/model-server.ipynb
  skips:
    - os:
        - macos-12
        - ubuntu-20.04
        - ubuntu-22.04
        - windows-2019
- notebook: notebooks/quantizing-model-with-accuracy-control/speech-recognition-quantization-wav2vec2.ipynb
  skips:
    - os:
        - macos-12
        - ubuntu-20.04
        - ubuntu-22.04
        - windows-2019
- notebook: notebooks/quantizing-model-with-accuracy-control/yolov8-quantization-with-accuracy-control.ipynb
  skips:
    - os:
        - macos-12
        - ubuntu-20.04
        - ubuntu-22.04
        - windows-2019
- notebook: notebooks/big-transfer-quantization/tensorflow-bit-image-classification-nncf-quantization.ipynb
  skips:
    - os:
        - macos-12
        - ubuntu-20.04
        - ubuntu-22.04
        - windows-2019
- notebook: notebooks/grammar-correction/grammar-correction.ipynb
  skips:
    - os:
        - ubuntu-20.04
        - ubuntu-22.04
- notebook: notebooks/cross-lingual-books-alignment/cross-lingual-books-alignment.ipynb
  skips:
    - os:
        - macos-12
        - ubuntu-20.04
        - ubuntu-22.04
        - windows-2019
- notebook: notebooks/stable-diffusion-text-to-image/stable-diffusion-text-to-image.ipynb
  skips:
    - os:
        - macos-12
        - ubuntu-20.04
        - ubuntu-22.04
        - windows-2019
- notebook: notebooks/yolov7-optimization/yolov7-optimization.ipynb
  skips:
    - os:
        - ubuntu-20.04
        - ubuntu-22.04
- notebook: notebooks/clip-zero-shot-image-classification/clip-zero-shot-classification.ipynb
  skips:
    - os:
        - macos-12
        - ubuntu-20.04
        - ubuntu-22.04
        - windows-2019
- notebook: notebooks/instruct-pix2pix-image-editing/instruct-pix2pix-image-editing.ipynb
  skips:
    - os:
        - macos-12
        - ubuntu-20.04
        - ubuntu-22.04
        - windows-2019
- notebook: notebooks/blip-visual-language-processing/blip-visual-language-processing.ipynb
  skips:
    - os:
        - macos-12
        - ubuntu-20.04
        - ubuntu-22.04
        - windows-2019
- notebook: notebooks/encodec-audio-compression/encodec-audio-compression.ipynb
  skips:
    - os:
        - macos-12
        - ubuntu-20.04
        - ubuntu-22.04
        - windows-2019
- notebook: notebooks/controlnet-stable-diffusion/controlnet-stable-diffusion.ipynb
  skips:
    - os:
        - macos-12
        - ubuntu-20.04
        - ubuntu-22.04
        - windows-2019
- notebook: notebooks/stable-diffusion-v2/stable-diffusion-v2-optimum-demo.ipynb
  skips:
    - os:
        - macos-12
        - ubuntu-20.04
        - ubuntu-22.04
        - windows-2019
- notebook: notebooks/stable-diffusion-v2/stable-diffusion-v2-infinite-zoom.ipynb
  skips:
    - os:
        - macos-12
        - ubuntu-20.04
        - ubuntu-22.04
        - windows-2019
- notebook: notebooks/stable-diffusion-v2/stable-diffusion-v2-text-to-image-demo.ipynb
  skips:
    - os:
        - macos-12
        - ubuntu-20.04
        - ubuntu-22.04
        - windows-2019
- notebook: notebooks/stable-diffusion-v2/stable-diffusion-v2-text-to-image.ipynb
  skips:
    - os:
        - macos-12
        - ubuntu-20.04
        - ubuntu-22.04
        - windows-2019
- notebook: notebooks/segment-anything/segment-anything.ipynb
  skips:
    - os:
        - macos-12
        - ubuntu-20.04
        - ubuntu-22.04
        - windows-2019
- notebook: notebooks/image-bind/image-bind.ipynb
  skips:
    - os:
        - macos-12
        - ubuntu-20.04
        - ubuntu-22.04
        - windows-2019
- notebook: notebooks/dolly-2-instruction-following/dolly-2-instruction-following.ipynb
  skips:
    - os:
        - macos-12
        - ubuntu-20.04
        - ubuntu-22.04
        - windows-2019
- notebook: notebooks/riffusion-text-to-music/riffusion-text-to-music.ipynb
  skips:
    - os:
        - macos-12
        - ubuntu-20.04
        - ubuntu-22.04
        - windows-2019
- notebook: notebooks/freevc-voice-conversion/freevc-voice-conversion.ipynb
  skips:
    - os:
        - macos-12
        - ubuntu-20.04
        - ubuntu-22.04
        - windows-2019
- notebook: notebooks/stable-diffusion-xl/stable-diffusion-xl.ipynb
  skips:
    - os:
        - macos-12
        - ubuntu-20.04
        - ubuntu-22.04
        - windows-2019
- notebook: notebooks/stable-diffusion-xl/segmind-vegart.ipynb
  skips:
    - os:
        - macos-12
        - ubuntu-20.04
        - ubuntu-22.04
        - windows-2019
- notebook: notebooks/oneformer-segmentation/oneformer-segmentation.ipynb
  skips:
    - os:
        - macos-12
        - ubuntu-20.04
        - ubuntu-22.04
        - windows-2019
- notebook: notebooks/music-generation/music-generation.ipynb
  skips:
    - os:
        - macos-12
        - ubuntu-20.04
        - ubuntu-22.04
        - windows-2019
- notebook: notebooks/tiny-sd-image-generation/tiny-sd-image-generation.ipynb
  skips:
    - os:
        - macos-12
        - ubuntu-20.04
        - ubuntu-22.04
        - windows-2019
- notebook: notebooks/zeroscope-text2video/zeroscope-text2video.ipynb
  skips:
    - os:
        - macos-12
        - ubuntu-20.04
        - ubuntu-22.04
        - windows-2019
- notebook: notebooks/mms-massively-multilingual-speech/mms-massively-multilingual-speech.ipynb
  skips:
    - os:
        - macos-12
        - ubuntu-20.04
        - ubuntu-22.04
        - windows-2019
- notebook: notebooks/bark-text-to-audio/bark-text-to-audio.ipynb
  skips:
    - os:
        - macos-12
        - ubuntu-20.04
        - ubuntu-22.04
        - windows-2019
- notebook: notebooks/llava-multimodal-chatbot/videollava-multimodal-chatbot.ipynb
  skips:
    - os:
        - macos-12
        - ubuntu-20.04
        - ubuntu-22.04
        - windows-2019
- notebook: notebooks/llava-multimodal-chatbot/llava-multimodal-chatbot.ipynb
  skips:
    - os:
        - macos-12
        - ubuntu-20.04
        - ubuntu-22.04
        - windows-2019
- notebook: notebooks/pix2struct-docvqa/pix2struct-docvqa.ipynb
  skips:
    - os:
        - macos-12
        - ubuntu-20.04
        - ubuntu-22.04
        - windows-2019
- notebook: notebooks/fast-segment-anything/fast-segment-anything.ipynb
  skips:
    - os:
        - macos-12
        - ubuntu-20.04
        - ubuntu-22.04
        - windows-2019
- notebook: notebooks/softvc-voice-conversion/softvc-voice-conversion.ipynb
  skips:
    - os:
        - macos-12
        - ubuntu-20.04
        - ubuntu-22.04
        - windows-2019
- notebook: notebooks/latent-consistency-models-image-generation/latent-consistency-models-image-generation.ipynb
  skips:
    - os:
        - macos-12
        - ubuntu-20.04
        - ubuntu-22.04
        - windows-2019
- notebook: notebooks/latent-consistency-models-image-generation/lcm-lora-controlnet.ipynb
  skips:
    - os:
        - macos-12
        - ubuntu-20.04
        - ubuntu-22.04
        - windows-2019
- notebook: notebooks/latent-consistency-models-image-generation/latent-consistency-models-optimum-demo.ipynb
  skips:
    - os:
        - macos-12
        - ubuntu-20.04
        - ubuntu-22.04
        - windows-2019
- notebook: notebooks/qrcode-monster/qrcode-monster.ipynb
  skips:
    - os:
        - macos-12
        - ubuntu-20.04
        - ubuntu-22.04
        - windows-2019
- notebook: notebooks/wuerstchen-image-generation/wuerstchen-image-generation.ipynb
  skips:
    - os:
        - macos-12
        - ubuntu-20.04
        - ubuntu-22.04
        - windows-2019
- notebook: notebooks/speculative-sampling/speculative-sampling.ipynb
  skips:
    - os:
        - macos-12
        - ubuntu-20.04
        - ubuntu-22.04
        - windows-2019
- notebook: notebooks/distil-whisper-asr/distil-whisper-asr.ipynb
  skips:
    - os:
        - macos-12
        - ubuntu-20.04
        - ubuntu-22.04
        - windows-2019
- notebook: notebooks/film-slowmo/film-slowmo.ipynb
  skips:
    - os:
        - macos-12
        - ubuntu-20.04
        - ubuntu-22.04
        - windows-2019
- notebook: notebooks/sound-generation-audioldm2/sound-generation-audioldm2.ipynb
  skips:
    - os:
        - macos-12
        - ubuntu-20.04
        - ubuntu-22.04
        - windows-2019
- notebook: notebooks/sdxl-turbo/sdxl-turbo.ipynb
  skips:
    - os:
        - macos-12
        - ubuntu-20.04
        - ubuntu-22.04
        - windows-2019
- notebook: notebooks/paint-by-example/paint-by-example.ipynb
  skips:
    - os:
        - macos-12
        - ubuntu-20.04
        - ubuntu-22.04
        - windows-2019
- notebook: notebooks/stable-zephyr-3b-chatbot/stable-zephyr-3b-chatbot.ipynb
  skips:
    - os:
        - macos-12
        - ubuntu-20.04
        - ubuntu-22.04
        - windows-2019
- notebook: notebooks/llm-question-answering/llm-question-answering.ipynb
  skips:
    - os:
        - macos-12
        - ubuntu-20.04
        - ubuntu-22.04
        - windows-2019
- notebook: notebooks/stable-diffusion-torchdynamo-backend/stable-diffusion-torchdynamo-backend.ipynb
  skips:
    - os:
        - macos-12
        - ubuntu-20.04
        - ubuntu-22.04
        - windows-2019
- notebook: notebooks/stable-diffusion-ip-adapter/stable-diffusion-ip-adapter.ipynb
  skips:
    - os:
        - macos-12
        - ubuntu-20.04
        - ubuntu-22.04
        - windows-2019
- notebook: notebooks/stable-diffusion-keras-cv/stable-diffusion-keras-cv.ipynb
  skips:
    - os:
        - macos-12
        - ubuntu-20.04
        - ubuntu-22.04
        - windows-2019
    - python:
        - '3.8'
- notebook: notebooks/kosmos2-multimodal-large-language-model/kosmos2-multimodal-large-language-model.ipynb
  skips:
    - os:
        - macos-12
        - ubuntu-20.04
        - ubuntu-22.04
        - windows-2019
- notebook: notebooks/photo-maker/photo-maker.ipynb
  skips:
    - os:
        - macos-12
        - ubuntu-20.04
        - ubuntu-22.04
        - windows-2019
- notebook: notebooks/openvoice/openvoice.ipynb
  skips:
    - os:
        - macos-12
        - ubuntu-20.04
        - ubuntu-22.04
        - windows-2019
- notebook: notebooks/instant-id/instant-id.ipynb
  skips:
    - os:
        - macos-12
        - ubuntu-20.04
        - ubuntu-22.04
        - windows-2019
- notebook: notebooks/animate-anyone/animate-anyone.ipynb
  skips:
    - os:
        - macos-12
        - ubuntu-20.04
        - ubuntu-22.04
        - windows-2019
- notebook: notebooks/llava-next-multimodal-chatbot/llava-next-multimodal-chatbot.ipynb
  skips:
    - os:
        - macos-12
        - ubuntu-20.04
        - ubuntu-22.04
        - windows-2019
- notebook: notebooks/llm-rag-langchain/llm-rag-langchain.ipynb
  skips:
    - os:
        - macos-12
        - ubuntu-20.04
        - ubuntu-22.04
        - windows-2019
- notebook: notebooks/stable-video-diffusion/stable-video-diffusion.ipynb
  skips:
    - os:
        - macos-12
        - ubuntu-20.04
        - ubuntu-22.04
        - windows-2019
- notebook: notebooks/stable-cascade-image-generation/stable-cascade-image-generation.ipynb
  skips:
    - os:
        - macos-12
        - ubuntu-20.04
        - ubuntu-22.04
        - windows-2019
- notebook: notebooks/dynamicrafter-animating-images/dynamicrafter-animating-images.ipynb
  skips:
    - os:
        - macos-12
        - ubuntu-20.04
        - ubuntu-22.04
        - windows-2019
- notebook: notebooks/yolov10-optimization/yolov10-optimization.ipynb
  skips:
    - os:
        - macos-12
        - ubuntu-20.04
        - ubuntu-22.04
        - windows-2019
- notebook: notebooks/whisper-subtitles-generation/whisper-subtitles-generation.ipynb
  skips:
    - os:
        - macos-12
        - ubuntu-20.04
        - ubuntu-22.04
        - windows-2019
- notebook: notebooks/hunyuan-dit-image-generation/hunyuan-dit-image-generation.ipynb
  skips:
    - os:
        - macos-12
        - ubuntu-20.04
        - ubuntu-22.04
        - windows-2019
- notebook: notebooks/llm-rag-llamaindex/llm-rag-llamaindex.ipynb
  skips:
    - os:
        - macos-12
        - ubuntu-20.04
        - ubuntu-22.04
        - windows-2019
- notebook: notebooks/pixart/pixart.ipynb
  skips:
    - os:
        - macos-12
        - ubuntu-20.04
        - ubuntu-22.04
        - windows-2019
- notebook: notebooks/openvino-tokenizers/openvino-tokenizers.ipynb
  skips:
    - os:
        - macos-12
    - device:
        - gpu
- notebook: notebooks/mobilevlm-language-assistant/mobilevlm-language-assistant.ipynb
  skips:
    - os:
        - macos-12
- notebook: notebooks/grounded-segment-anything/grounded-segment-anything.ipynb
  skips:
    - os:
        - macos-12
- notebook: notebooks/triposr-3d-reconstruction/triposr-3d-reconstruction.ipynb
  skips:
    - os:
        - macos-12
- notebook: notebooks/nano-llava-multimodal-chatbot/nano-llava-multimodal-chatbot.ipynb
  skips:
    - os:
        - macos-12
- notebook: notebooks/text-prediction/text-prediction.ipynb
  skips:
    - os:
        - windows-2019
- notebook: notebooks/surya-line-level-text-detection/surya-line-level-text-detection.ipynb
  skips:
    - python:
        - '3.8'
- notebook: notebooks/speechbrain-emotion-recognition/speechbrain-emotion-recognition.ipynb
  skips:
    - python:
        - '3.8'
- notebook: notebooks/s3d-mil-nce-text-to-video-retrieval/s3d-mil-nce-text-to-video-retrieval.ipynb
  skips:
    - device:
        - gpu
- notebook: notebooks/hello-npu/hello-npu.ipynb
  skips:
    - device:
        - cpu
        - gpu
- notebook: notebooks/gpu-device/gpu-device.ipynb
  skips:
    - device:
        - cpu
- notebook: notebooks/explainable-ai-1-basic/explainable-ai-1-basic.ipynb
  skips:
    - python:
        - '3.8'
        - '3.9'
- notebook: notebooks/explainable-ai-2-deep-dive/explainable-ai-2-deep-dive.ipynb
  skips:
    - python:
        - '3.8'
        - '3.9'
- notebook: notebooks/minicpm-v-multimodal-chatbot/minicpm-v-multimodal-chatbot.ipynb
  skips:
    - os:
        - macos-12
        - ubuntu-20.04
        - ubuntu-22.04
        - windows-2019
<<<<<<< HEAD
- notebook: notebooks/phi-3-vision/phi-3-vision.ipynb
  skips:
    - os:
        - macos-12
        - ubuntu-20.04
        - ubuntu-22.04
        - windows-2019
=======
- notebook: notebooks/triposr-3d-reconstruction/triposr-3d-reconstruction.ipynb
  skips:
    - python:
      - '3.8'
- notebook: notebooks/llm-agent-react/llm-agent-rag-llamaindex.ipynb
  skips:
    - python:
        - '3.8'
>>>>>>> 7b9c1f7e
<|MERGE_RESOLUTION|>--- conflicted
+++ resolved
@@ -541,7 +541,6 @@
         - ubuntu-20.04
         - ubuntu-22.04
         - windows-2019
-<<<<<<< HEAD
 - notebook: notebooks/phi-3-vision/phi-3-vision.ipynb
   skips:
     - os:
@@ -549,7 +548,6 @@
         - ubuntu-20.04
         - ubuntu-22.04
         - windows-2019
-=======
 - notebook: notebooks/triposr-3d-reconstruction/triposr-3d-reconstruction.ipynb
   skips:
     - python:
@@ -557,5 +555,4 @@
 - notebook: notebooks/llm-agent-react/llm-agent-rag-llamaindex.ipynb
   skips:
     - python:
-        - '3.8'
->>>>>>> 7b9c1f7e
+        - '3.8'