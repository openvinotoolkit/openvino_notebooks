- notebook: notebooks/speech-recognition-quantization/speech-recognition-quantization-wav2vec2.ipynb
  skips:
    - os:
        - macos-12
        - ubuntu-20.04
        - ubuntu-22.04
        - windows-2019
- notebook: notebooks/gpu-device/gpu-device.ipynb
  skips:
    - os:
        - macos-12
        - ubuntu-20.04
        - ubuntu-22.04
        - windows-2019
- notebook: notebooks/pytorch-post-training-quantization-nncf/pytorch-post-training-quantization-nncf.ipynb
  skips:
    - os:
        - ubuntu-20.04
        - ubuntu-22.04
- notebook: notebooks/model-server/model-server.ipynb
  skips:
    - os:
        - macos-12
        - ubuntu-20.04
        - ubuntu-22.04
        - windows-2019
- notebook: notebooks/quantizing-model-with-accuracy-control/speech-recognition-quantization-wav2vec2.ipynb
  skips:
    - os:
        - macos-12
        - ubuntu-20.04
        - ubuntu-22.04
        - windows-2019
- notebook: notebooks/quantizing-model-with-accuracy-control/yolov8-quantization-with-accuracy-control.ipynb
  skips:
    - os:
        - macos-12
        - ubuntu-20.04
        - ubuntu-22.04
        - windows-2019
- notebook: notebooks/big-transfer-quantization/tensorflow-bit-image-classification-nncf-quantization.ipynb
  skips:
    - os:
        - macos-12
        - ubuntu-20.04
        - ubuntu-22.04
        - windows-2019
- notebook: notebooks/grammar-correction/grammar-correction.ipynb
  skips:
    - os:
        - ubuntu-20.04
        - ubuntu-22.04
- notebook: notebooks/cross-lingual-books-alignment/cross-lingual-books-alignment.ipynb
  skips:
    - os:
        - macos-12
        - ubuntu-20.04
        - ubuntu-22.04
        - windows-2019
- notebook: notebooks/stable-diffusion-text-to-image/stable-diffusion-text-to-image.ipynb
  skips:
    - os:
        - macos-12
        - ubuntu-20.04
        - ubuntu-22.04
        - windows-2019
- notebook: notebooks/yolov7-optimization/yolov7-optimization.ipynb
  skips:
    - os:
        - ubuntu-20.04
        - ubuntu-22.04
- notebook: notebooks/clip-zero-shot-image-classification/clip-zero-shot-classification.ipynb
  skips:
    - os:
        - macos-12
        - ubuntu-20.04
        - ubuntu-22.04
        - windows-2019
- notebook: notebooks/instruct-pix2pix-image-editing/instruct-pix2pix-image-editing.ipynb
  skips:
    - os:
        - macos-12
        - ubuntu-20.04
        - ubuntu-22.04
        - windows-2019
- notebook: notebooks/blip-visual-language-processing/blip-visual-language-processing.ipynb
  skips:
    - os:
        - macos-12
        - ubuntu-20.04
        - ubuntu-22.04
        - windows-2019
- notebook: notebooks/encodec-audio-compression/encodec-audio-compression.ipynb
  skips:
    - os:
        - macos-12
        - ubuntu-20.04
        - ubuntu-22.04
        - windows-2019
- notebook: notebooks/controlnet-stable-diffusion/controlnet-stable-diffusion.ipynb
  skips:
    - os:
        - macos-12
        - ubuntu-20.04
        - ubuntu-22.04
        - windows-2019
- notebook: notebooks/stable-diffusion-v2/stable-diffusion-v2-optimum-demo.ipynb
  skips:
    - os:
        - macos-12
        - ubuntu-20.04
        - ubuntu-22.04
        - windows-2019
- notebook: notebooks/stable-diffusion-v2/stable-diffusion-v2-infinite-zoom.ipynb
  skips:
    - os:
        - macos-12
        - ubuntu-20.04
        - ubuntu-22.04
        - windows-2019
- notebook: notebooks/stable-diffusion-v2/stable-diffusion-v2-text-to-image-demo.ipynb
  skips:
    - os:
        - macos-12
        - ubuntu-20.04
        - ubuntu-22.04
        - windows-2019
- notebook: notebooks/stable-diffusion-v2/stable-diffusion-v2-text-to-image.ipynb
  skips:
    - os:
        - macos-12
        - ubuntu-20.04
        - ubuntu-22.04
        - windows-2019
- notebook: notebooks/segment-anything/segment-anything.ipynb
  skips:
    - os:
        - macos-12
        - ubuntu-20.04
        - ubuntu-22.04
        - windows-2019
- notebook: notebooks/image-bind/image-bind.ipynb
  skips:
    - os:
        - macos-12
        - ubuntu-20.04
        - ubuntu-22.04
        - windows-2019
- notebook: notebooks/dolly-2-instruction-following/dolly-2-instruction-following.ipynb
  skips:
    - os:
        - macos-12
        - ubuntu-20.04
        - ubuntu-22.04
        - windows-2019
- notebook: notebooks/riffusion-text-to-music/riffusion-text-to-music.ipynb
  skips:
    - os:
        - macos-12
        - ubuntu-20.04
        - ubuntu-22.04
        - windows-2019
- notebook: notebooks/freevc-voice-conversion/freevc-voice-conversion.ipynb
  skips:
    - os:
        - macos-12
        - ubuntu-20.04
        - ubuntu-22.04
        - windows-2019
- notebook: notebooks/stable-diffusion-xl/stable-diffusion-xl.ipynb
  skips:
    - os:
        - macos-12
        - ubuntu-20.04
        - ubuntu-22.04
        - windows-2019
- notebook: notebooks/stable-diffusion-xl/segmind-vegart.ipynb
  skips:
    - os:
        - macos-12
        - ubuntu-20.04
        - ubuntu-22.04
        - windows-2019
- notebook: notebooks/oneformer-segmentation/oneformer-segmentation.ipynb
  skips:
    - os:
        - macos-12
        - ubuntu-20.04
        - ubuntu-22.04
        - windows-2019
- notebook: notebooks/music-generation/music-generation.ipynb
  skips:
    - os:
        - macos-12
        - ubuntu-20.04
        - ubuntu-22.04
        - windows-2019
- notebook: notebooks/tiny-sd-image-generation/tiny-sd-image-generation.ipynb
  skips:
    - os:
        - macos-12
        - ubuntu-20.04
        - ubuntu-22.04
        - windows-2019
- notebook: notebooks/zeroscope-text2video/zeroscope-text2video.ipynb
  skips:
    - os:
        - macos-12
        - ubuntu-20.04
        - ubuntu-22.04
        - windows-2019
- notebook: notebooks/mms-massively-multilingual-speech/mms-massively-multilingual-speech.ipynb
  skips:
    - os:
        - macos-12
        - ubuntu-20.04
        - ubuntu-22.04
        - windows-2019
- notebook: notebooks/bark-text-to-audio/bark-text-to-audio.ipynb
  skips:
    - os:
        - macos-12
        - ubuntu-20.04
        - ubuntu-22.04
        - windows-2019
- notebook: notebooks/llava-multimodal-chatbot/videollava-multimodal-chatbot.ipynb
  skips:
    - os:
        - macos-12
        - ubuntu-20.04
        - ubuntu-22.04
        - windows-2019
- notebook: notebooks/llava-multimodal-chatbot/llava-multimodal-chatbot.ipynb
  skips:
    - os:
        - macos-12
        - ubuntu-20.04
        - ubuntu-22.04
        - windows-2019
- notebook: notebooks/pix2struct-docvqa/pix2struct-docvqa.ipynb
  skips:
    - os:
        - macos-12
        - ubuntu-20.04
        - ubuntu-22.04
        - windows-2019
- notebook: notebooks/fast-segment-anything/fast-segment-anything.ipynb
  skips:
    - os:
        - macos-12
        - ubuntu-20.04
        - ubuntu-22.04
        - windows-2019
- notebook: notebooks/softvc-voice-conversion/softvc-voice-conversion.ipynb
  skips:
    - os:
        - macos-12
        - ubuntu-20.04
        - ubuntu-22.04
        - windows-2019
- notebook: notebooks/latent-consistency-models-image-generation/latent-consistency-models-image-generation.ipynb
  skips:
    - os:
        - macos-12
        - ubuntu-20.04
        - ubuntu-22.04
        - windows-2019
- notebook: notebooks/latent-consistency-models-image-generation/lcm-lora-controlnet.ipynb
  skips:
    - os:
        - macos-12
        - ubuntu-20.04
        - ubuntu-22.04
        - windows-2019
- notebook: notebooks/latent-consistency-models-image-generation/latent-consistency-models-optimum-demo.ipynb
  skips:
    - os:
        - macos-12
        - ubuntu-20.04
        - ubuntu-22.04
        - windows-2019
- notebook: notebooks/qrcode-monster/qrcode-monster.ipynb
  skips:
    - os:
        - macos-12
        - ubuntu-20.04
        - ubuntu-22.04
        - windows-2019
- notebook: notebooks/wuerstchen-image-generation/wuerstchen-image-generation.ipynb
  skips:
    - os:
        - macos-12
        - ubuntu-20.04
        - ubuntu-22.04
        - windows-2019
- notebook: notebooks/speculative-sampling/speculative-sampling.ipynb
  skips:
    - os:
        - macos-12
        - ubuntu-20.04
        - ubuntu-22.04
        - windows-2019
- notebook: notebooks/distil-whisper-asr/distil-whisper-asr.ipynb
  skips:
    - os:
        - macos-12
        - ubuntu-20.04
        - ubuntu-22.04
        - windows-2019
- notebook: notebooks/film-slowmo/film-slowmo.ipynb
  skips:
    - os:
        - macos-12
        - ubuntu-20.04
        - ubuntu-22.04
        - windows-2019
- notebook: notebooks/sound-generation-audioldm2/sound-generation-audioldm2.ipynb
  skips:
    - os:
        - macos-12
        - ubuntu-20.04
        - ubuntu-22.04
        - windows-2019
- notebook: notebooks/sdxl-turbo/sdxl-turbo.ipynb
  skips:
    - os:
        - macos-12
        - ubuntu-20.04
        - ubuntu-22.04
        - windows-2019
- notebook: notebooks/paint-by-example/paint-by-example.ipynb
  skips:
    - os:
        - macos-12
        - ubuntu-20.04
        - ubuntu-22.04
        - windows-2019
- notebook: notebooks/stable-zephyr-3b-chatbot/stable-zephyr-3b-chatbot.ipynb
  skips:
    - os:
        - macos-12
        - ubuntu-20.04
        - ubuntu-22.04
        - windows-2019
- notebook: notebooks/llm-question-answering/llm-question-answering.ipynb
  skips:
    - os:
        - macos-12
        - ubuntu-20.04
        - ubuntu-22.04
        - windows-2019
- notebook: notebooks/stable-diffusion-torchdynamo-backend/stable-diffusion-torchdynamo-backend.ipynb
  skips:
    - os:
        - macos-12
        - ubuntu-20.04
        - ubuntu-22.04
        - windows-2019
- notebook: notebooks/stable-diffusion-ip-adapter/stable-diffusion-ip-adapter.ipynb
  skips:
    - os:
        - macos-12
        - ubuntu-20.04
        - ubuntu-22.04
        - windows-2019
- notebook: notebooks/stable-diffusion-keras-cv/stable-diffusion-keras-cv.ipynb
  skips:
    - os:
        - macos-12
        - ubuntu-20.04
        - ubuntu-22.04
        - windows-2019
    - python:
        - '3.8'
- notebook: notebooks/kosmos2-multimodal-large-language-model/kosmos2-multimodal-large-language-model.ipynb
  skips:
    - os:
        - macos-12
        - ubuntu-20.04
        - ubuntu-22.04
        - windows-2019
- notebook: notebooks/photo-maker/photo-maker.ipynb
  skips:
    - os:
        - macos-12
        - ubuntu-20.04
        - ubuntu-22.04
        - windows-2019
- notebook: notebooks/openvoice/openvoice.ipynb
  skips:
    - os:
        - macos-12
        - ubuntu-20.04
        - ubuntu-22.04
        - windows-2019
- notebook: notebooks/instant-id/instant-id.ipynb
  skips:
    - os:
        - macos-12
        - ubuntu-20.04
        - ubuntu-22.04
        - windows-2019
- notebook: notebooks/animate-anyone/animate-anyone.ipynb
  skips:
    - os:
        - macos-12
        - ubuntu-20.04
        - ubuntu-22.04
        - windows-2019
- notebook: notebooks/llava-next-multimodal-chatbot/llava-next-multimodal-chatbot.ipynb
  skips:
    - os:
        - macos-12
        - ubuntu-20.04
        - ubuntu-22.04
        - windows-2019
- notebook: notebooks/llm-rag-langchain/llm-rag-langchain.ipynb
  skips:
    - os:
        - macos-12
        - ubuntu-20.04
        - ubuntu-22.04
        - windows-2019
- notebook: notebooks/stable-video-diffusion/stable-video-diffusion.ipynb
  skips:
    - os:
        - macos-12
        - ubuntu-20.04
        - ubuntu-22.04
        - windows-2019
- notebook: notebooks/stable-cascade-image-generation/stable-cascade-image-generation.ipynb
  skips:
    - os:
        - macos-12
        - ubuntu-20.04
        - ubuntu-22.04
        - windows-2019
- notebook: notebooks/dynamicrafter-animating-images/dynamicrafter-animating-images.ipynb
  skips:
    - os:
        - macos-12
        - ubuntu-20.04
        - ubuntu-22.04
        - windows-2019
- notebook: notebooks/yolov10-optimization/yolov10-optimization.ipynb
  skips:
    - os:
        - macos-12
        - ubuntu-20.04
        - ubuntu-22.04
        - windows-2019
- notebook: notebooks/whisper-subtitles-generation/whisper-subtitles-generation.ipynb
  skips:
    - os:
        - macos-12
        - ubuntu-20.04
        - ubuntu-22.04
        - windows-2019
- notebook: notebooks/hunyuan-dit-image-generation/hunyuan-dit-image-generation.ipynb
  skips:
    - os:
        - macos-12
        - ubuntu-20.04
        - ubuntu-22.04
        - windows-2019
- notebook: notebooks/llm-rag-llamaindex/llm-rag-llamaindex.ipynb
  skips:
    - os:
        - macos-12
        - ubuntu-20.04
        - ubuntu-22.04
        - windows-2019
- notebook: notebooks/pixart/pixart.ipynb
  skips:
    - os:
        - macos-12
        - ubuntu-20.04
        - ubuntu-22.04
        - windows-2019
- notebook: notebooks/openvino-tokenizers/openvino-tokenizers.ipynb
  skips:
    - os:
        - macos-12
    - device:
        - gpu
- notebook: notebooks/mobilevlm-language-assistant/mobilevlm-language-assistant.ipynb
  skips:
    - os:
        - macos-12
- notebook: notebooks/grounded-segment-anything/grounded-segment-anything.ipynb
  skips:
    - os:
        - macos-12
- notebook: notebooks/triposr-3d-reconstruction/triposr-3d-reconstruction.ipynb
  skips:
    - os:
        - macos-12
- notebook: notebooks/nano-llava-multimodal-chatbot/nano-llava-multimodal-chatbot.ipynb
  skips:
    - os:
        - macos-12
- notebook: notebooks/text-prediction/text-prediction.ipynb
  skips:
    - os:
        - windows-2019
- notebook: notebooks/surya-line-level-text-detection/surya-line-level-text-detection.ipynb
  skips:
    - python:
        - '3.8'
- notebook: notebooks/speechbrain-emotion-recognition/speechbrain-emotion-recognition.ipynb
  skips:
    - python:
        - '3.8'
- notebook: notebooks/s3d-mil-nce-text-to-video-retrieval/s3d-mil-nce-text-to-video-retrieval.ipynb
  skips:
    - device:
        - gpu
- notebook: notebooks/hello-npu/hello-npu.ipynb
  skips:
    - device:
        - cpu
        - gpu
- notebook: notebooks/gpu-device/gpu-device.ipynb
  skips:
    - device:
        - cpu
- notebook: notebooks/explainable-ai-1-basic/explainable-ai-1-basic.ipynb
  skips:
    - python:
        - '3.8'
        - '3.9'
- notebook: notebooks/explainable-ai-2-deep-dive/explainable-ai-2-deep-dive.ipynb
  skips:
    - python:
        - '3.8'
        - '3.9'
- notebook: notebooks/minicpm-v-multimodal-chatbot/minicpm-v-multimodal-chatbot.ipynb
  skips:
    - os:
        - macos-12
        - ubuntu-20.04
        - ubuntu-22.04
        - windows-2019
<<<<<<< HEAD
- notebook: notebooks/stable-audio/stable-audio.ipynb
  skips:
    - python:
        - '3.8'
    - os:
        - macos-12
        - ubuntu-20.04
        - ubuntu-22.04
        - windows-2019
=======
- notebook: notebooks/triposr-3d-reconstruction/triposr-3d-reconstruction.ipynb
  skips:
    - python:
      - '3.8'
- notebook: notebooks/llm-agent-react/llm-agent-rag-llamaindex.ipynb
  skips:
    - python:
        - '3.8'
>>>>>>> dcb20021
<|MERGE_RESOLUTION|>--- conflicted
+++ resolved
@@ -541,7 +541,6 @@
         - ubuntu-20.04
         - ubuntu-22.04
         - windows-2019
-<<<<<<< HEAD
 - notebook: notebooks/stable-audio/stable-audio.ipynb
   skips:
     - python:
@@ -551,7 +550,6 @@
         - ubuntu-20.04
         - ubuntu-22.04
         - windows-2019
-=======
 - notebook: notebooks/triposr-3d-reconstruction/triposr-3d-reconstruction.ipynb
   skips:
     - python:
@@ -559,5 +557,4 @@
 - notebook: notebooks/llm-agent-react/llm-agent-rag-llamaindex.ipynb
   skips:
     - python:
-        - '3.8'
->>>>>>> dcb20021
+        - '3.8'