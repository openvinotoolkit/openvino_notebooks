- notebook: notebooks/speech-recognition-quantization/speech-recognition-quantization-wav2vec2.ipynb
  skips:
    - os:
        - macos-12
        - ubuntu-20.04
        - ubuntu-22.04
        - windows-2019
- notebook: notebooks/gpu-device/gpu-device.ipynb
  skips:
    - os:
        - macos-12
        - ubuntu-20.04
        - ubuntu-22.04
        - windows-2019
- notebook: notebooks/pytorch-post-training-quantization-nncf/pytorch-post-training-quantization-nncf.ipynb
  skips:
    - os:
        - ubuntu-20.04
        - ubuntu-22.04
- notebook: notebooks/model-server/model-server.ipynb
  skips:
    - os:
        - macos-12
        - ubuntu-20.04
        - ubuntu-22.04
        - windows-2019
- notebook: notebooks/quantizing-model-with-accuracy-control/speech-recognition-quantization-wav2vec2.ipynb
  skips:
    - os:
        - macos-12
        - ubuntu-20.04
        - ubuntu-22.04
        - windows-2019
- notebook: notebooks/quantizing-model-with-accuracy-control/yolov8-quantization-with-accuracy-control.ipynb
  skips:
    - os:
        - macos-12
        - ubuntu-20.04
        - ubuntu-22.04
        - windows-2019
- notebook: notebooks/big-transfer-quantization/tensorflow-bit-image-classification-nncf-quantization.ipynb
  skips:
    - os:
        - macos-12
        - ubuntu-20.04
        - ubuntu-22.04
        - windows-2019
- notebook: notebooks/grammar-correction/grammar-correction.ipynb
  skips:
    - os:
        - ubuntu-20.04
        - ubuntu-22.04
- notebook: notebooks/cross-lingual-books-alignment/cross-lingual-books-alignment.ipynb
  skips:
    - os:
        - macos-12
        - ubuntu-20.04
        - ubuntu-22.04
        - windows-2019
- notebook: notebooks/stable-diffusion-text-to-image/stable-diffusion-text-to-image.ipynb
  skips:
    - os:
        - macos-12
        - ubuntu-20.04
        - ubuntu-22.04
        - windows-2019
- notebook: notebooks/yolov7-optimization/yolov7-optimization.ipynb
  skips:
    - os:
        - ubuntu-20.04
        - ubuntu-22.04
- notebook: notebooks/clip-zero-shot-image-classification/clip-zero-shot-classification.ipynb
  skips:
    - os:
        - macos-12
        - ubuntu-20.04
        - ubuntu-22.04
        - windows-2019
- notebook: notebooks/instruct-pix2pix-image-editing/instruct-pix2pix-image-editing.ipynb
  skips:
    - os:
        - macos-12
        - ubuntu-20.04
        - ubuntu-22.04
        - windows-2019
- notebook: notebooks/blip-visual-language-processing/blip-visual-language-processing.ipynb
  skips:
    - os:
        - macos-12
        - ubuntu-20.04
        - ubuntu-22.04
        - windows-2019
- notebook: notebooks/encodec-audio-compression/encodec-audio-compression.ipynb
  skips:
    - os:
        - macos-12
        - ubuntu-20.04
        - ubuntu-22.04
        - windows-2019
- notebook: notebooks/controlnet-stable-diffusion/controlnet-stable-diffusion.ipynb
  skips:
    - os:
        - macos-12
        - ubuntu-20.04
        - ubuntu-22.04
        - windows-2019
- notebook: notebooks/stable-diffusion-v2/stable-diffusion-v2-optimum-demo.ipynb
  skips:
    - os:
        - macos-12
        - ubuntu-20.04
        - ubuntu-22.04
        - windows-2019
- notebook: notebooks/stable-diffusion-v2/stable-diffusion-v2-infinite-zoom.ipynb
  skips:
    - os:
        - macos-12
        - ubuntu-20.04
        - ubuntu-22.04
        - windows-2019
- notebook: notebooks/stable-diffusion-v2/stable-diffusion-v2-text-to-image-demo.ipynb
  skips:
    - os:
        - macos-12
        - ubuntu-20.04
        - ubuntu-22.04
        - windows-2019
- notebook: notebooks/stable-diffusion-v2/stable-diffusion-v2-text-to-image.ipynb
  skips:
    - os:
        - macos-12
        - ubuntu-20.04
        - ubuntu-22.04
        - windows-2019
- notebook: notebooks/segment-anything/segment-anything.ipynb
  skips:
    - os:
        - macos-12
        - ubuntu-20.04
        - ubuntu-22.04
        - windows-2019
- notebook: notebooks/image-bind/image-bind.ipynb
  skips:
    - os:
        - macos-12
        - ubuntu-20.04
        - ubuntu-22.04
        - windows-2019
- notebook: notebooks/dolly-2-instruction-following/dolly-2-instruction-following.ipynb
  skips:
    - os:
        - macos-12
        - ubuntu-20.04
        - ubuntu-22.04
        - windows-2019
- notebook: notebooks/riffusion-text-to-music/riffusion-text-to-music.ipynb
  skips:
    - os:
        - macos-12
        - ubuntu-20.04
        - ubuntu-22.04
        - windows-2019
- notebook: notebooks/freevc-voice-conversion/freevc-voice-conversion.ipynb
  skips:
    - os:
        - macos-12
        - ubuntu-20.04
        - ubuntu-22.04
        - windows-2019
- notebook: notebooks/stable-diffusion-xl/stable-diffusion-xl.ipynb
  skips:
    - os:
        - macos-12
        - ubuntu-20.04
        - ubuntu-22.04
        - windows-2019
- notebook: notebooks/stable-diffusion-xl/segmind-vegart.ipynb
  skips:
    - os:
        - macos-12
        - ubuntu-20.04
        - ubuntu-22.04
        - windows-2019
- notebook: notebooks/oneformer-segmentation/oneformer-segmentation.ipynb
  skips:
    - os:
        - macos-12
        - ubuntu-20.04
        - ubuntu-22.04
        - windows-2019
- notebook: notebooks/music-generation/music-generation.ipynb
  skips:
    - os:
        - macos-12
        - ubuntu-20.04
        - ubuntu-22.04
        - windows-2019
- notebook: notebooks/tiny-sd-image-generation/tiny-sd-image-generation.ipynb
  skips:
    - os:
        - macos-12
        - ubuntu-20.04
        - ubuntu-22.04
        - windows-2019
- notebook: notebooks/zeroscope-text2video/zeroscope-text2video.ipynb
  skips:
    - os:
        - macos-12
        - ubuntu-20.04
        - ubuntu-22.04
        - windows-2019
- notebook: notebooks/mms-massively-multilingual-speech/mms-massively-multilingual-speech.ipynb
  skips:
    - os:
        - macos-12
        - ubuntu-20.04
        - ubuntu-22.04
        - windows-2019
- notebook: notebooks/bark-text-to-audio/bark-text-to-audio.ipynb
  skips:
    - os:
        - macos-12
        - ubuntu-20.04
        - ubuntu-22.04
        - windows-2019
- notebook: notebooks/llava-multimodal-chatbot/videollava-multimodal-chatbot.ipynb
  skips:
    - os:
        - macos-12
        - ubuntu-20.04
        - ubuntu-22.04
        - windows-2019
- notebook: notebooks/llava-multimodal-chatbot/llava-multimodal-chatbot.ipynb
  skips:
    - os:
        - macos-12
        - ubuntu-20.04
        - ubuntu-22.04
        - windows-2019
- notebook: notebooks/pix2struct-docvqa/pix2struct-docvqa.ipynb
  skips:
    - os:
        - macos-12
        - ubuntu-20.04
        - ubuntu-22.04
        - windows-2019
- notebook: notebooks/fast-segment-anything/fast-segment-anything.ipynb
  skips:
    - os:
        - macos-12
        - ubuntu-20.04
        - ubuntu-22.04
        - windows-2019
- notebook: notebooks/softvc-voice-conversion/softvc-voice-conversion.ipynb
  skips:
    - os:
        - macos-12
        - ubuntu-20.04
        - ubuntu-22.04
        - windows-2019
- notebook: notebooks/latent-consistency-models-image-generation/latent-consistency-models-image-generation.ipynb
  skips:
    - os:
        - macos-12
        - ubuntu-20.04
        - ubuntu-22.04
        - windows-2019
- notebook: notebooks/latent-consistency-models-image-generation/lcm-lora-controlnet.ipynb
  skips:
    - os:
        - macos-12
        - ubuntu-20.04
        - ubuntu-22.04
        - windows-2019
- notebook: notebooks/latent-consistency-models-image-generation/latent-consistency-models-optimum-demo.ipynb
  skips:
    - os:
        - macos-12
        - ubuntu-20.04
        - ubuntu-22.04
        - windows-2019
- notebook: notebooks/qrcode-monster/qrcode-monster.ipynb
  skips:
    - os:
        - macos-12
        - ubuntu-20.04
        - ubuntu-22.04
        - windows-2019
- notebook: notebooks/wuerstchen-image-generation/wuerstchen-image-generation.ipynb
  skips:
    - os:
        - macos-12
        - ubuntu-20.04
        - ubuntu-22.04
        - windows-2019
- notebook: notebooks/speculative-sampling/speculative-sampling.ipynb
  skips:
    - os:
        - macos-12
        - ubuntu-20.04
        - ubuntu-22.04
        - windows-2019
- notebook: notebooks/distil-whisper-asr/distil-whisper-asr.ipynb
  skips:
    - os:
        - macos-12
        - ubuntu-20.04
        - ubuntu-22.04
        - windows-2019
- notebook: notebooks/film-slowmo/film-slowmo.ipynb
  skips:
    - os:
        - macos-12
        - ubuntu-20.04
        - ubuntu-22.04
        - windows-2019
- notebook: notebooks/sound-generation-audioldm2/sound-generation-audioldm2.ipynb
  skips:
    - os:
        - macos-12
        - ubuntu-20.04
        - ubuntu-22.04
        - windows-2019
- notebook: notebooks/sdxl-turbo/sdxl-turbo.ipynb
  skips:
    - os:
        - macos-12
        - ubuntu-20.04
        - ubuntu-22.04
        - windows-2019
- notebook: notebooks/paint-by-example/paint-by-example.ipynb
  skips:
    - os:
        - macos-12
        - ubuntu-20.04
        - ubuntu-22.04
        - windows-2019
- notebook: notebooks/stable-zephyr-3b-chatbot/stable-zephyr-3b-chatbot.ipynb
  skips:
    - os:
        - macos-12
        - ubuntu-20.04
        - ubuntu-22.04
        - windows-2019
- notebook: notebooks/llm-question-answering/llm-question-answering.ipynb
  skips:
    - os:
        - macos-12
        - ubuntu-20.04
        - ubuntu-22.04
        - windows-2019
- notebook: notebooks/stable-diffusion-torchdynamo-backend/stable-diffusion-torchdynamo-backend.ipynb
  skips:
    - os:
        - macos-12
        - ubuntu-20.04
        - ubuntu-22.04
        - windows-2019
- notebook: notebooks/stable-diffusion-ip-adapter/stable-diffusion-ip-adapter.ipynb
  skips:
    - os:
        - macos-12
        - ubuntu-20.04
        - ubuntu-22.04
        - windows-2019
- notebook: notebooks/stable-diffusion-keras-cv/stable-diffusion-keras-cv.ipynb
  skips:
    - os:
        - macos-12
        - ubuntu-20.04
        - ubuntu-22.04
        - windows-2019
    - python:
        - '3.8'
- notebook: notebooks/kosmos2-multimodal-large-language-model/kosmos2-multimodal-large-language-model.ipynb
  skips:
    - os:
        - macos-12
        - ubuntu-20.04
        - ubuntu-22.04
        - windows-2019
- notebook: notebooks/photo-maker/photo-maker.ipynb
  skips:
    - os:
        - macos-12
        - ubuntu-20.04
        - ubuntu-22.04
        - windows-2019
- notebook: notebooks/openvoice/openvoice.ipynb
  skips:
    - os:
        - macos-12
        - ubuntu-20.04
        - ubuntu-22.04
        - windows-2019
- notebook: notebooks/instant-id/instant-id.ipynb
  skips:
    - os:
        - macos-12
        - ubuntu-20.04
        - ubuntu-22.04
        - windows-2019
- notebook: notebooks/animate-anyone/animate-anyone.ipynb
  skips:
    - os:
        - macos-12
        - ubuntu-20.04
        - ubuntu-22.04
        - windows-2019
- notebook: notebooks/llava-next-multimodal-chatbot/llava-next-multimodal-chatbot.ipynb
  skips:
    - os:
        - macos-12
        - ubuntu-20.04
        - ubuntu-22.04
        - windows-2019
- notebook: notebooks/llm-rag-langchain/llm-rag-langchain.ipynb
  skips:
    - os:
        - macos-12
        - ubuntu-20.04
        - ubuntu-22.04
        - windows-2019
- notebook: notebooks/stable-video-diffusion/stable-video-diffusion.ipynb
  skips:
    - os:
        - macos-12
        - ubuntu-20.04
        - ubuntu-22.04
        - windows-2019
- notebook: notebooks/stable-cascade-image-generation/stable-cascade-image-generation.ipynb
  skips:
    - os:
        - macos-12
        - ubuntu-20.04
        - ubuntu-22.04
        - windows-2019
- notebook: notebooks/dynamicrafter-animating-images/dynamicrafter-animating-images.ipynb
  skips:
    - os:
        - macos-12
        - ubuntu-20.04
        - ubuntu-22.04
        - windows-2019
- notebook: notebooks/yolov10-optimization/yolov10-optimization.ipynb
  skips:
    - os:
        - macos-12
        - ubuntu-20.04
        - ubuntu-22.04
        - windows-2019
- notebook: notebooks/whisper-subtitles-generation/whisper-subtitles-generation.ipynb
  skips:
    - os:
        - macos-12
        - ubuntu-20.04
        - ubuntu-22.04
        - windows-2019
- notebook: notebooks/hunyuan-dit-image-generation/hunyuan-dit-image-generation.ipynb
  skips:
    - os:
        - macos-12
        - ubuntu-20.04
        - ubuntu-22.04
        - windows-2019
- notebook: notebooks/llm-rag-llamaindex/llm-rag-llamaindex.ipynb
  skips:
    - os:
        - macos-12
        - ubuntu-20.04
        - ubuntu-22.04
        - windows-2019
- notebook: notebooks/pixart/pixart.ipynb
  skips:
    - os:
        - macos-12
        - ubuntu-20.04
        - ubuntu-22.04
        - windows-2019
- notebook: notebooks/openvino-tokenizers/openvino-tokenizers.ipynb
  skips:
    - os:
        - macos-12
    - device:
        - gpu
- notebook: notebooks/mobilevlm-language-assistant/mobilevlm-language-assistant.ipynb
  skips:
    - os:
        - macos-12
- notebook: notebooks/grounded-segment-anything/grounded-segment-anything.ipynb
  skips:
    - os:
        - macos-12
- notebook: notebooks/triposr-3d-reconstruction/triposr-3d-reconstruction.ipynb
  skips:
    - os:
        - macos-12
- notebook: notebooks/nano-llava-multimodal-chatbot/nano-llava-multimodal-chatbot.ipynb
  skips:
    - os:
        - macos-12
- notebook: notebooks/text-prediction/text-prediction.ipynb
  skips:
    - os:
        - windows-2019
- notebook: notebooks/surya-line-level-text-detection/surya-line-level-text-detection.ipynb
  skips:
    - python:
        - '3.8'
- notebook: notebooks/speechbrain-emotion-recognition/speechbrain-emotion-recognition.ipynb
  skips:
    - python:
        - '3.8'
- notebook: notebooks/s3d-mil-nce-text-to-video-retrieval/s3d-mil-nce-text-to-video-retrieval.ipynb
  skips:
    - device:
        - gpu
- notebook: notebooks/hello-npu/hello-npu.ipynb
  skips:
    - device:
        - cpu
        - gpu
- notebook: notebooks/gpu-device/gpu-device.ipynb
  skips:
    - device:
        - cpu
<<<<<<< HEAD
- notebook: notebooks/explainable-ai-2-deep-dive/explainable-ai-2-deep-dive.ipynb
=======
- notebook: notebooks/explainable-ai-1-basic/explainable-ai-1-basic.ipynb
>>>>>>> b698285e
  skips:
    - python:
        - '3.8'
        - '3.9'
- notebook: notebooks/minicpm-v-multimodal-chatbot/minicpm-v-multimodal-chatbot.ipynb
  skips:
    - os:
        - macos-12
        - ubuntu-20.04
        - ubuntu-22.04
        - windows-2019<|MERGE_RESOLUTION|>--- conflicted
+++ resolved
@@ -524,11 +524,12 @@
   skips:
     - device:
         - cpu
-<<<<<<< HEAD
+- notebook: notebooks/explainable-ai-1-basic/explainable-ai-1-basic.ipynb
+  skips:
+    - python:
+        - '3.8'
+        - '3.9'
 - notebook: notebooks/explainable-ai-2-deep-dive/explainable-ai-2-deep-dive.ipynb
-=======
-- notebook: notebooks/explainable-ai-1-basic/explainable-ai-1-basic.ipynb
->>>>>>> b698285e
   skips:
     - python:
         - '3.8'
